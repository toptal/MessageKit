# CHANGELOG

The changelog for `MessageKit`. Also see the [releases](https://github.com/MessageKit/MessageKit/releases) on GitHub.

## Future release

<<<<<<< HEAD
### Fixed

- Fixed iOS 13 deprecation warnings [#1730](https://github.com/MessageKit/MessageKit/pull/1730) by [@kaspik](https://github.com/Kaspik)
=======
### Added

- Swiftformat and Swiftlint SwiftPM plugins used for linting and formatting the codebase [#1729](https://github.com/MessageKit/MessageKit/pull/1729) by [@martinpucik](https://github.com/martinpucik)
>>>>>>> bff35fda

## 4.0.0

Version 4.0.0 comes with couple of breaking changes, please refer to [MIGRATION_GUIDE.md](https://github.com/MessageKit/MessageKit/blob/main/Documentation/MIGRATION_GUIDE.md) for easy transition from V3 to V4.

### Added

- New method in `MessagesLayoutDelegate` for setting message avatar size [ddfc814](https://github.com/MessageKit/MessageKit/commit/ddfc814d325ee5aa238484c90128d32e5a72a49b) by [@martinpucik](https://github.com/martinpucik)
- `MessageInputBarKind` enum for customizing `messageInputBar` inside `inputContainerView` [#1707](https://github.com/MessageKit/MessageKit/pull/1707) by [@martinpucik](https://github.com/martinpucik)

### Changed
   
- **Breaking change**: Dropped CocoaPods support
- **Breaking change**: Dropped support for iOS 12 [2bd234b](https://github.com/MessageKit/MessageKit/commit/2bd234b1e878f392089f166d6868ce644d6c9e95) by [@martinpucik](https://github.com/martinpucik)
- **Breaking change**: Moved messageInputBar from inputAccessoryView to a subview in MessagesViewController [#1704](https://github.com/MessageKit/MessageKit/pull/1704) by [@martinpucik](https://github.com/martinpucik)
- **Breaking change**: Renamed `func currentSender() -> SenderType` to `var currentSender: SenderType` [#1714](https://github.com/MessageKit/MessageKit/pull/1714) by [@martinpucik](https://github.com/martinpucik)
- **Deprecation**: Deprecated `maintainPositionOnKeyboardFrameChangedMoved` in favor of `maintainPositionOnInputBarHeightChanged` which better describes the intended use of this property [#1704](https://github.com/MessageKit/MessageKit/pull/1705) by [@martinpucik](https://github.com/martinpucik)
- **Breaking change**: Added an argument to `messageContainerMaxWidth` [cd4f75b](https://github.com/MessageKit/MessageKit/commit/cd4f75b561129fc25e6c4576000e5a92ccd81cad) by [@martinpucik](https://github.com/martinpucik)
    ```swift
    MessageSizeCalculator.messageContainerMaxWidth(for message: MessageType) -> CGFloat
    ```
    now has IndexPath argument
    ```swift
    MessageSizeCalculator.messageContainerMaxWidth(for message: MessageType, at indexPath: IndexPath) -> CGFloat
    ```
- **Breaking change**: Added an argument to `messageContainerSize` [cd4f75b](https://github.com/MessageKit/MessageKit/commit/cd4f75b561129fc25e6c4576000e5a92ccd81cad) by [@martinpucik](https://github.com/martinpucik)
    ```swift
    MessageSizeCalculator.messageContainerSize(for message: MessageType) -> CGSize
    ```
    now has IndexPath argument 
    ```swift
    MessageSizeCalculator.messageContainerSize(for message: MessageType, at indexPath: IndexPath) -> CGSize
    ```
- Updated InputBarAccessoryView to v6.1.0 [#1716](https://github.com/MessageKit/MessageKit/pull/1716) by [@martinpucik](https://github.com/martinpucik)
- Observe inputBar frame change to update collectionView bottom inset instead of keyboard show/hide notifications [#1726](https://github.com/MessageKit/MessageKit/pull/1726) by [@martinpucik](https://github.com/martinpucik)

### Fixed

- Fixed iOS 13 deprecation warnings [#1715](https://github.com/MessageKit/MessageKit/pull/1715) by [@kaspik](https://github.com/Kaspik)
- Updating bottom chat collectionView inset after InputBar container view frame change [#1725](https://github.com/MessageKit/MessageKit/pull/1725) by [@martinpucik](https://github.com/martinpucik)

### Removed

- NSConstraintLayoutSet.swift [#1700](https://github.com/MessageKit/MessageKit/pull/1700) by [@martinpucik](https://github.com/martinpucik) 
- Deprecated `Sender` struct. Clients should use `SenderType` protocol [#1713](https://github.com/MessageKit/MessageKit/pull/1713) by [@martinpucik](https://github.com/martinpucik)
- Unavailable `MessageInputBar` and `MessageInputBarDelegate`. Clients should use `InputBarAccessoryView` and `InputBarAccessoryViewDelegate` [#1713](https://github.com/MessageKit/MessageKit/pull/1713) by [@martinpucik](https://github.com/martinpucik)
- `func scrollToBottom(animated:)` on `MessagesCollectionView`. Clients should use `func scrollToLastItem(:)` [#1713](https://github.com/MessageKit/MessageKit/pull/1713) by [@martinpucik](https://github.com/martinpucik)

## 3.8.0

### Added

- New methods in `MessagesLayoutDelegate` for adjusting alignment of message top and bottom labels [#1671](https://github.com/MessageKit/MessageKit/pull/1671) by [@martinpucik](https://github.com/martinpucik)

### Removed

- Not used workspace files in example project [#1671](https://github.com/MessageKit/MessageKit/pull/1671) by [@martinpucik](https://github.com/martinpucik) 

## 3.7.0

### Fixed

- Updated InputBarAccessoryView to 5.4.0 with XCode 13 support
- Fixed Example project loading MessageKit through SPM
- Make sure MessageKit works on XCode 13 correctly

## 3.6.1

### Added

- Added enough data source and delegate methods to display customized `UICollectionViewCell` for MessageTypes other than `.custom` in [#1577](https://github.com/MessageKit/MessageKit/pull/1577) by [@jvigneshcs](https://github.com/jvigneshcs)

## 3.6.0

### Fixed

- Fixes an issue with Scroll problem on new messages with keyboard open [#1529](https://github.com/MessageKit/MessageKit/pull/1529) by [@politan8](https://github.com/politan8)

- Fixes time stamp vertical alignment so labels align with messages when showMessageTimestampOnSwipeLeft is true.
  by [@kurtsequoia](https://github.com/MessageKit/MessageKit/pull/1556)
  
- **Breaking Change** Changed `MessagesLayoutDelegate`'s method for typing indicator size. Typing indicator's size is now correctly calculated based on delegate method `func typingIndicatorViewSize(for layout: MessagesCollectionViewFlowLayout) -> CGSize` [#1563](https://github.com/MessageKit/MessageKit/pull/1563) by [@kaspik](https://github.com/kaspik)

### Added

### Changed

- Changed `resource_bundle` back to `resources` in MessageKit.podspec [#1565](https://github.com/MessageKit/MessageKit/pull/1565) by [@kaspik](https://github.com/kaspik)

### Removed

## 3.5.1

### Fixed
- `MessagesViewController` now smoothly scrolls messages off screen. [1531](https://github.com/MessageKit/MessageKit/issues/1531) & [1547](https://github.com/MessageKit/MessageKit/pull/1547) by [@mredig](https://github.com/mredig)

### Changed
- Bump `InputBarAccessoryView`

## 3.5.0

### Fixed

- maintainPositionOnKeyboardFrameChanged for small contentSize would scroll content out of bounds [#1506](https://github.com/MessageKit/MessageKit/pull/1506) by [@martinpucik](https://github.com/martinpucik)

### Added

### Changed

- Changed `resources` to `resource_bundle` in MessageKit.podspec [#1460](https://github.com/MessageKit/MessageKit/pull/1460) by [@martinpucik](https://github.com/martinpucik)
- Changed dependency manager for Example project to SPM [#1504](https://github.com/MessageKit/MessageKit/pull/1504) by [@martinpucik](https://github.com/martinpucik)
- Deprecated `messagesCollectionView.scrollToBottom` and `scrollsToBottomOnKeyboardBeginsEditing` in favor of `messagesCollectionView.scrollToLastItem` and `scrollsToLastItemOnKeyboardBeginsEditing`. This will be removed in a future release [#1505](https://github.com/MessageKit/MessageKit/pull/1505) by [@martinpucik](https://github.com/martinpucik)

### Removed

## 3.4.2

- Updated `InputBarAccessoryView` to 5.2.1 with fixed warning on XCode 12 when used via SPM

## 3.4.1

### Fixed

- Fixes an issue with casting MessageType to a custom type when using LinkPreview cells [#1469](https://github.com/MessageKit/MessageKit/pull/1469) by [@kinoroy](https://github.com/kinoroy)

- Fixes an issue where the MessagesViewController keyboard observers were not cleaned up when MessagesViewController was no longer visible on screen [#1476](https://github.com/MessageKit/MessageKit/pull/1476) by [@kinoroy](https://github.com/kinoroy)

## 3.4.0

### Changed

- **Breaking Change** Dropped support for iOS 11, added support for Swift 5.3 SPM and XCode 12 [#1464](https://github.com/MessageKit/MessageKit/pull/1464) by [@kaspik](https://github.com/kaspik)

## 3.3.0

### Fixed

- Fixes missing insets for link preview messages [#1447](https://github.com/MessageKit/MessageKit/pull/1447) by [@bguidolim](https://github.com/bguidolim)

### Added

- Show message time by swiping left over the chat controller. [#1444](https://github.com/MessageKit/MessageKit/pull/1444) by [@amirpirzad](https://github.com/amirpirzad)

## 3.2.0

### Fixed

- Fixes an incorrect animation of message cells while dragging to dismiss the keyboard [#1433](https://github.com/MessageKit/MessageKit/pull/1433) by [@lhr000lhrmega](https://github.com/lhr000lhrmega)
- Fixes an issue where the video message playback icon was too dark when in dark mode [#1386](https://github.com/MessageKit/MessageKit/pull/1386) by [@kinoroy](https://github.com/kinoroy)
- Fixes an issue where the video message playback button triangle was not centered within the circle [#1386](https://github.com/MessageKit/MessageKit/pull/1386) by [@kinoroy](https://github.com/kinoroy)

### Added

- Added option to use Photo messages with remote image URL in Example project [#1294](https://github.com/MessageKit/MessageKit/pull/1294) by [@martinpucik](https://github.com/martinpucik)
- **Breaking Change** Added new `linkPreview` message type, which display a subclass of `TextMessageCell` with support to present title, teaser and a thumbnail image for a link [#1310](https://github.com/MessageKit/MessageKit/pull/1310) by [@bguidolim](https://github.com/bguidolim)
- Added a SwiftUI view using MessageKit in the Example Project by [#1410](https://github.com/MessageKit/MessageKit/pull/1410) [@kinoroy](https://github.com/kinoroy)

### Changed

- **Breaking Change** Dropped support for iOS 9 and iOS 10 [#1261](https://github.com/MessageKit/MessageKit/pull/1261) by [@kaspik](https://github.com/kaspik)
- Converted internal, static colors into color assets to better support dark and high contrast modes [#1386](https://github.com/MessageKit/MessageKit/pull/1386) by [@kinoroy](https://github.com/kinoroy)
- Change the video message playback button to use a UIVisualEffectsView to better match the look and feel of iMessage. [#1386](https://github.com/MessageKit/MessageKit/pull/1386) by [@kinoroy](https://github.com/kinoroy)

## 3.1.0

### Fixed

 - Set the proper notification to invalidate layout. MessageKit now relies on `UIApplication` orientation notification instead of `UIDevice`, which invalidates the layout only when it is needed. [#1126](https://github.com/MessageKit/MessageKit/pull/1126) by [@bguidolim](https://github.com/bguidolim)
 
 - Fixed `requiredInitialScrollViewBottomInset` when `inputAccessoryView` is `nil` [#1218](https://github.com/MessageKit/MessageKit/pull/1218) by [@aabosh](https://github.com/aabosh) 

 - Fixed `MessagesCollectionView.scrollToBottom(animated:)` method to properly handle calls made early in the view lifecycle. [#1110](https://github.com/MessageKit/MessageKit/pull/1110) by [@marcetcheverry](https://github.com/marcetcheverry)
 
 - Fixed `TypingIndicator` `dotColor` for light mode. [#1266](https://github.com/MessageKit/MessageKit/pull/1266) by [@lewis-smith](https://github.com/lewis-smith)

### Added

- Add missing textAlignment and textInsets assignments to layoutCellTopLabel method in MessageContentCell. [#1117](https://github.com/MessageKit/MessageKit/pull/1117) by [@mdescalzo](https://github.com/mdescalzo)

- Add support for styling NSLinkAttribute with existing urlAttributes in MessageLabel. [#1091](https://github.com/MessageKit/MessageKit/pull/1091) by [@marcetcheverry](https://github.com/marcetcheverry)

- Add loading indicator to AudioMessageCell. [#1084](https://github.com/MessageKit/MessageKit/pull/1084) by [@marcetcheverry](https://github.com/marcetcheverry)

- Add support for Dark Mode [#1189](https://github.com/MessageKit/MessageKit/pull/1189) by [@Vlada31R](https://github.com/Vlada31R)

- Add support for `scrollToLastItem` and `scrollsToLastItemOnKeyboardBeginsEditing` [#1247](https://github.com/MessageKit/MessageKit/pull/1247) by [@hyouuu](https://github.com/hyouuu)

- Added `MessageCellDelegate.didTapImage(in cell: MessageCollectionViewCell)` [#1166](https://github.com/MessageKit/MessageKit/pull/1166) by [@domeniconicoli](https://github.com/domeniconicoli), [#1278](https://github.com/MessageKit/MessageKit/pull/1278) by [@bguidolim](https://github.com/bguidolim), [1285](https://github.com/MessageKit/MessageKit/pull/1285) by [@austinwright](https://github.com/austinwright)

- Added missing cellTopLabelAlignment to MessageSizeCalculator. [#1113](https://github.com/MessageKit/MessageKit/pull/1113) by [@marcetcheverry](https://github.com/marcetcheverry)

### Changed

- **Breaking Change** Updated to Swift 5.0 [#1039](https://github.com/MessageKit/MessageKit/pull/1039) by [@nathantannar4](https://github.com/nathantannar4)

- Lazily initialize the MessageInputBar on MessagesViewController. [#1092](https://github.com/MessageKit/MessageKit/pull/1092) by [@marcetcheverry](https://github.com/marcetcheverry)

### Deprecated

- Deprecated `SenderType.id` in favor of `SenderType.senderId`. This change was previously meant for 3.0.0. [#1201](https://github.com/MessageKit/MessageKit/pull/1201) by [@kinoroy](https://github.com/kinoroy)

### Removed

- **Breaking Change** `MessageInputBar`, and `MessageInputBarDelegate` have been obsoleted. Use `InputBarAccessoryView` and `InputBarAccessoryViewDelegate` respectively. This change was previously meant for 3.0.0. [#1201](https://github.com/MessageKit/MessageKit/pull/1201) by [@kinoroy](https://github.com/kinoroy)

## 3.0.0

### Dependency Changes

- **Breaking Change** The dependency `MessageInputBar` was replaced with `InputBarAccessoryView`. As `MessageInputBar` was previously a fork this means no functionality has been lost but improvements and bug fixes will be present. `InputBarAccessoryView` has more of a following outside of `MessageKit` making its development faster than `MessageInputBar`. Maintaining two versions only increased the workload. You can find the changelog for `InputBarAccessoryView` [here](https://github.com/nathantannar4/InputBarAccessoryView/blob/master/CHANGELOG.md).

### Changed

- **Breaking Change** Deprecated the Sender struct in favor of the `SenderType` protocol. 
[#909](https://github.com/MessageKit/MessageKit/pull/909) by [@nathantannar4](https://github.com/nathantannar4)

- **Breaking Change** Deprecated the Sender struct in favor of the `SenderType` protocol. [#909](https://github.com/MessageKit/MessageKit/pull/909) by [@nathantannar4](https://github.com/nathantannar4)

- **Breaking Change**  Add support for audio messages. Added new protocols `AudioControllerDelegate`, `AudioItem` a new cell  `AudioMessageCell` and a new controller `BasicAudioController`. 
[#892](https://github.com/MessageKit/MessageKit/pull/892) by [@moldovaniosif](https://github.com/moldovaniosif).

- **Breaking Change** Moved `handleTapGesture` method to `MessageCollectionViewCell` 
[#950](https://github.com/MessageKit/MessageKit/pull/950) by [@nathantannar4](https://github.com/nathantannar4)

- **Breaking Change** Renamed function `layoutBottomLabel(with:)` to `layoutMessageBottomLabel(with:)` in `MessageContentCell` class.
[#920](https://github.com/MessageKit/MessageKit/pull/920) by [@maxxx777](https://github.com/maxxx777)

### Added

- **Breaking Change** Add support for share contact. [#1013](https://github.com/MessageKit/MessageKit/pull/1013) by [@moldovaniosif](https://github.com/moldovaniosif)

- Added typing indicator support, `func setTypingIndicatorViewHidden(_ isHidden: Bool, animated: Bool, whilePerforming updates: (() -> Void)? = nil, completion: ((Bool) -> Void)? = nil)`. Return a custom typing view by conforming to `MessagesDisplayDelegate` or use the [default appearance](https://github.com/nathantannar4/TypingIndicator). Customize the size with `MessagesLayoutDelegate` .
[#989](https://github.com/MessageKit/MessageKit/pull/911) by [@nathantannar4](https://github.com/nathantannar4)

- Added `AccessoryPosition` class.
[#989](https://github.com/MessageKit/MessageKit/pull/989) by [@subdiox](https://github.com/subdiox)

- Added `incomingAccessoryViewPosition` and `outgoingAccessoryViewPosition` variables to `MessageSizeCalculator` class.
[#989](https://github.com/MessageKit/MessageKit/pull/989) by [@subdiox](https://github.com/subdiox)

- Added `setMessageIncomingAccessoryViewPosition(_:)` and `setMessageOutgoingAccessoryViewPosition(_:)` functions to `MessagesCollectionViewFlowLayout` class.
[#989](https://github.com/MessageKit/MessageKit/pull/989) by [@subdiox](https://github.com/subdiox)

- **Breaking Change** Added `avatarLeadingTrailingPadding` as a property of `CellSizeCalculator` and `MessagesCollectionViewLayoutAttributes` to inset the `AvatarView` layout
[#944](https://github.com/MessageKit/MessageKit/pull/944) by [@nathantannar4](https://github.com/nathantannar4)

- **Breaking Change** Added `didTapBackground(in:)` function to `MessageCellDelegate` protocol.
[#922](https://github.com/MessageKit/MessageKit/pull/922) by [@kpennacchia](https://github.com/kpennacchia)

- **Breaking Change** Added `didTapCellBottomLabel(in:)` function to `MessageCellDelegate` protocol.
[#920](https://github.com/MessageKit/MessageKit/pull/920) by [@maxxx777](https://github.com/maxxx777)
    
- **Breaking Change** Added `cellBottomLabelAttributedText(for:, at:)` function to `MessagesDataSource` protocol.
[#920](https://github.com/MessageKit/MessageKit/pull/920) by [@maxxx777](https://github.com/maxxx777)
    
- **Breaking Change** Added `cellBottomLabelHeight(for:, at:, in messagesCollectionView:)` function to `MessagesLayoutDelegate` protocol.
[#920](https://github.com/MessageKit/MessageKit/pull/920) by [@maxxx777](https://github.com/maxxx777)

- Added `cellBottomLabel` to `MessageContentCell`.
[#920](https://github.com/MessageKit/MessageKit/pull/920) by [@maxxx777](https://github.com/maxxx777)

- Added `layoutCellBottomLabel(with:)` function to `MessageContentCell` class. 
[#920](https://github.com/MessageKit/MessageKit/pull/920) by [@maxxx777](https://github.com/maxxx777)

- Added `setMessageIncomingCellBottomLabelAlignment(_:)` and `setMessageOutgoingCellBottomLabelAlignment(_:)` functions to `MessagesCollectionViewFlowLayout` class.
[#920](https://github.com/MessageKit/MessageKit/pull/920) by [@maxxx777](https://github.com/maxxx777)

- Added `cellBottomLabelAlignment` and `cellBottomLabelSize` variables to `MessagesCollectionViewLayoutAttributes` class.
[#920](https://github.com/MessageKit/MessageKit/pull/920) by [@maxxx777](https://github.com/maxxx777)

- Added `incomingCellBottomLabelAlignment` and `outgoingCellBottomLabelAlignment` variables to `MessageSizeCalculator` class.
[#920](https://github.com/MessageKit/MessageKit/pull/920) by [@maxxx777](https://github.com/maxxx777)

- Added `cellBottomLabelSize(for:, at:)` and `cellBottomLabelAlignment(for:)` functions to `MessageSizeCalculator` class.
[#920](https://github.com/MessageKit/MessageKit/pull/920) by [@maxxx777](https://github.com/maxxx777)

## [2.0.0](https://github.com/MessageKit/MessageKit/releases/tag/2.0.0)

### Added

- **Breaking Change** Added new methods to simplify using of custom messages: `customCellSizeCalculator(for:at:in:)` for `MessagesLayoutDelegate` and `customCell(for:at:in:)` for `MessagesDataSource`.
[#879](https://github.com/MessageKit/MessageKit/pull/879) by [@realbonus](https://github.com/RealBonus)

### Changed

- Change acl of `handleGesture(touchLocation:)` in `MessageLabel` from internal to open. 
[#912](https://github.com/MessageKit/MessageKit/pull/912) by [@julienkode](https://github.com/JulienKode)

## [2.0.0-beta.1](https://github.com/MessageKit/MessageKit/releases/tag/2.0.0-beta.1)

### Changed

- **Breaking Change** Updated codebase to Swift 4.2 [#883](https://github.com/MessageKit/MessageKit/pull/883) by [@nathantannar4](https://github.com/nathantannar4)

- Fixed the way that the Strings and UIImages are parsed in the `InputTextView` to prevent crashes in `parseForComponents()`. 
[#791](https://github.com/MessageKit/MessageKit/pull/791) by [@nathantannar4](https://github.com/nathantannar4)

### Added

- **Breaking Change** Added  `.hashtag`, .`mention` to detect theses pattern inside the `messageLabel`. We also add  `.custom(pattern: YOUR_PATTERN)` to `DetectorType` to manage and deal with your own regular expression.
[#913](https://github.com/MessageKit/MessageKit/pull/913) by [@JulienKode](https://github.com/julienkode).

- Added support for detection and handling of `NSLink`s inside of messages.
[#815](https://github.com/MessageKit/MessageKit/pull/815) by [@jnic](https://github.com/jnic)

- Added customizable `accessoryView`, with a new `MessagesDisplayDelegate` function `configureAccessoryView`, and corresponding size & padding properties in `MessageSizeCalculator`. The `accessoryView` is aligned to the center of the `messageContainerView`.
[#710](https://github.com/MessageKit/MessageKit/pull/710) by [@hyouuu](https://github.com/hyouuu)

- Added a tap gesture recognition to the `accessoryView` which calls the  `MessageCellDelegate` function `didTapAccessoryView(in:)`. 
[#834](https://github.com/MessageKit/MessageKit/pull/834) by [@nathantannar4](https://github.com/nathantannar4)

- Added `additionalBottomInset` property that allows to adjust the bottom content inset automatically set on the messages collection view by the view controller. 
[#787](https://github.com/MessageKit/MessageKit/pull/787) by [@andreyvit](https://github.com/andreyvit)

### Fixed

- **Breaking Change** Fixed typo of `scrollsToBottomOnKeyboardBeginsEditing` to `scrollsToBottomOnKeyboardBeginsEditing`.
[#856](https://github.com/MessageKit/MessageKit/pull/856) by [@p-petrenko](https://github.com/p-petrenko)

-  Fixed a bug that prevented `MessageLabel` from laying out properly when contained by superviews using autolayout.
[#889](https://github.com/MessageKit/MessageKit/pull/889) by [@marius-serban](https://github.com/marius-serban).

- Fixed bottom content inset adjustment when using an undocked keyboard on iPad, or when `edgesForExtendedLayout` does not include `.top`, or when a parent container view controller adds extra views at the top of the screen. 
[#787](https://github.com/MessageKit/MessageKit/pull/787) by [@andreyvit](https://github.com/andreyvit)

- Fixed the `MessageData.emoji` case to use 2x the `messageLabelFont` size by default.
[#795](https://github.com/MessageKit/MessageKit/pull/795) by [@Vortec4800](https://github.com/vortec4800).

### Fixed

- Fixed `MessagesCollectionView` to allow to use nibs with `MessageReusableView`.
[#832](https://github.com/MessageKit/MessageKit/pull/832) by [@maxxx777](https://github.com/maxxx777).

- Fixed multiple crashes at views, when views are being called from another XIB.
[#905](https://github.com/MessageKit/MessageKit/pull/905) by [@talanov](https://github.com/talanov).

## [1.0.0](https://github.com/MessageKit/MessageKit/releases/tag/1.0.0)

- First major release.

## [[Prerelease] 1.0.0-beta.2](https://github.com/MessageKit/MessageKit/releases/tag/1.0.0-beta.2)

### Changed

- Relaxed the settable requirement for the `LocationItem` and `MediaItem` protocols.
[#727](https://github.com/MessageKit/MessageKit/pull/716) by [@SD10](https://github.com/sd10).

### Fixed

- Fixed `MessageContentCell`'s subviews `frame` when size equal to `.zero`.
[#716](https://github.com/MessageKit/MessageKit/pull/716) by [@zhongwuzw](https://github.com/zhongwuzw).

- Fixed `MessagesCollectionView`'s bottom inset when hardware keyboard is connected. Do not adjust `MessagesCollection`'s inset when being popped.
[#707](https://github.com/MessageKit/MessageKit/pull/707) by [@zhongwuzw](https://github.com/zhongwuzw).

- Fixed `LabelAlignment` initializer which has default internal access control.
[#705](https://github.com/MessageKit/MessageKit/pull/705) by [@zhongwuzw](https://github.com/zhongwuzw).

### Added

- Added convenience method to set properties for all `MessageSizeCalculator`s.
[#697](https://github.com/MessageKit/MessageKit/pull/697) by [@zhongwuzw](https://github.com/zhongwuzw).

## [[Prerelease] 1.0.0-beta.1](https://github.com/MessageKit/MessageKit/releases/tag/1.0.0-beta.1)

### Added

- **Breaking Change** Added new `MessagesDataSource` delegate methods, `numberOfSections(in)` and `numberOfItems(inSection:in)`.
[#601](https://github.com/MessageKit/MessageKit/pull/601) by [@SD10](https://github.com/sd10), [@zhongwuzw](https://github.com/zhongwuzw).

- **Breaking Change** Added new protocol `MediaItem` as the associated value for the
`MessageData.video` and `MessageData.photo` cases.
[#587](https://github.com/MessageKit/MessageKit/pull/587) by [@SD10](https://github.com/sd10).

- **Breaking Change** Added new protocol `LocationItem` as the associated value for
the `MessageData.location` case.
[#587](https://github.com/MessageKit/MessageKit/pull/587) by [@SD10](https://github.com/sd10).

- **Breaking Change** Added new `DetectorType` called `.transitInformation`  to message label.
[#520](https://github.com/MessageKit/MessageKit/pull/520) by [@nosarj](https://github.com/nosarj).

- **Breaking Change** Added `.custom(Any?)` case to `MessageData`.
[#498](https://github.com/MessageKit/MessageKit/pull/498) by [@SD10](https://github.com/SD10).

- **Breaking Change** Added `.messageLabelTop` case to `AvatarPosition.Vertical` enum.
[#596](https://github.com/MessageKit/MessageKit/pull/596) by [@zhongwuzw](https://github.com/zhongwuzw)

- Added `CellSizeCalculator` protocol that is responsible for sizing and configuring attributes of a  `MessageCollectionViewCell`.
[#579](https://github.com/MessageKit/MessageKit/pull/579) by [@SD10](https://github.com/SD10).

- Added `MessageSizeCalculator`, `MediaMessageSizeCalculator`, `TextMessageSizeCalculator`, and `LocationMessageSizeCalculator`
classes that are responsible for sizing the `MessagesCollectionViewCell` types provided by MessageKit.
[#579](https://github.com/MessageKit/MessageKit/pull/579) by [@SD10](https://github.com/sd10).

- Added three new methods `cellTopLabelHeight(for:at:in)`, `messageTopLabelHeight(for:at:in)`, and `messageBottomLabelHeight(for:at:in)` to `MessagesLayoutDelegate`.
[#580](https://github.com/MessageKit/MessageKit/pull/580) by [@SD10](https://github.com/sd10).

- Added new class `InsetLabel`.
[#580](https://github.com/MessageKit/MessageKit/pull/580) by [@SD10](https://github.com/sd10).

- Added new method `configureMediaMessageImageView(_:for:at:in)` to configure the `UIImageView` of a
`MediaMessageCell` asynchronously.
[#592](https://github.com/MessageKit/MessageKit/pull/592) by [@zhongwuzw](https://github.com/zhongwuzw), [@SD10](https://github.com/sd10)

- Added new `MessageContentCell` class and `MessageReusableView` class.
[#596](https://github.com/MessageKit/MessageKit/pull/596) by [@SD10](https://github.com/sd10).

### Changed

- **Breaking Change** Renamed `MessageData` enum to `MessageKind` and changed `MessageType`'s `data` property name to `kind`.
 [#658](https://github.com/MessageKit/MessageKit/pull/658) by [@zhongwuzw](https://github.com/zhongwuzw).

- **Breaking Change** Changed the `messageFooterView(for:in)` and `messageHeaderView(for:in)` methods of
`MessagesDisplayDelegate` by removing the `message` parameter.
[#615](https://github.com/MessageKit/MessageKit/pull/615) by [@SD10](https://github.com/sd10).

- **Breaking Change** Changed the `footerViewSize(for:in)` and `headerViewSize(for:in)` methods of `MessagesLayoutDelegate`
by removing the `MessageType` and `IndexPath` parameters and replacing them with a new `section: Int` parameter.
[#615](https://github.com/MessageKit/MessageKit/pull/615) by [@SD10](https://github.com/sd10).

- **Breaking Change** The reuse identifiers of all `MessageReusableView`s and `MessageCollectionViewCell`s have been 
changed to match their class name exactly.
[#615](https://github.com/MessageKit/MessageKit/pull/615) by [@SD10](https://github.com/sd10).

- **Breaking Change** `MessageHeaderView` and `MessageFooterView` now subclass `MessageReusableView` class.
[#596](https://github.com/MessageKit/MessageKit/pull/596) by [@SD10](https://github.com/sd10).

- **Breaking Change** Renamed `MessageCollectionViewCell` to `MessageContentCell`. 
The `MessageCollectionViewCell` class is now a bare bones subclass. 
[#596](https://github.com/MessageKit/MessageKit/pull/596) by [@SD10](https://github.com/sd10).

- **Breaking Change** Changed `LabelAlignment` to be a `struct` with properties of 
`textAlignment: NSTextAlignment` and `textInsets: UIEdgeInsets` to position the text in the `cellTopLabel` and `cellBottomLabel`.
[#580](https://github.com/MessageKit/MessageKit/pull/580) by [@SD10](https://github.com/sd10).

- **Breaking Change** The type of `cellTopLabel` and `cellBottomLabel` has been changed to `InsetLabel`.
[#580](https://github.com/MessageKit/MessageKit/pull/580) by [@SD10](https://github.com/sd10).

- **Breaking Change** Renamed `cellTopLabel` to `messageTopLabel` and renamed `cellBottomLabel` to `messageBottomLabel`.
[#659](https://github.com/MessageKit/MessageKit/pull/659) by [@SD10](https://github.com/sd10).

- **Breaking Change** Renamed the `didTapTopLabel` and `didTapBottomLabel` methods of `MessageCellDelegate` to `didTapMessageTopLabel` and `didTapMessageBottomLabel`.
[#659](https://github.com/MessageKit/MessageKit/pull/659) by [@SD10](https://github.com/sd10).

- **Breaking Change** Renamed `cellBottomLabelAttributedText` method of `MessagesDataSource` to `messageBottomLabelAttributedText`.
[#659](https://github.com/MessageKit/MessageKit/pull/659) by [@zhongwuzw](https://github.com/zhongwuzw).

- The `MessageData.emoji` case no longer uses a default font of 2x the `messageLabelFont` size.
You must now set this font explicitly through the `emojiMessageSizeCalculator` on `MessagesCollectionViewFlowLayout`.
[#530](https://github.com/MessageKit/MessageKit/pull/579) by [@SD10](https://github.com/sd10).

- Changed the `contentMode` of the `UIImageView` for `MediaMessageCell` to be `.scaleAspectFill`.
[#587](https://github.com/MessageKit/MessageKit/pull/587) by [@SD10](https://github.com/sd10).

- The result of the `MessagesDisplayDelegate` method `textColor(for message:...)` no longer applies to `.attributedText` case of `MessageData`.
[#625](https://github.com/MessageKit/MessageKit/pull/625) by [@cwalo](https://github.com/cwalo).

- Removed the explicit height constraint from the `separatorLine` in `MessageInputBar`.
[#667](https://github.com/MessageKit/MessageKit/pull/667) by [@zhongwuzw](https://github.com/zhongwuzw)

### Removed

- **Breaking Change** Removed `NSLayoutConstraintSet` by changing access control from `public` to `internal`.
[#607](https://github.com/MessageKit/MessageKit/pull/607) by [@zhongwuzw](https://github.com/zhongwuzw).

- **Breaking Change** Removed the `showsDateHeaderAfterTimeInterval` property of `MessagesCollectionView`.
[#615](https://github.com/MessageKit/MessageKit/pull/615) by [@SD10](https://github.com/sd10).

- **Breaking Change** Removed the `reuseIdentifier` method from `MessageCollectionViewCell`, `TextMessageCell`,
`LocationMessageCell`, `MediaMessageCell`, and `MessageContentCell`.
[#615](https://github.com/MessageKit/MessageKit/pull/615) by [@SD10](https://github.com/sd10).

- **Breaking Change** Removed the `CollectionViewReusable` protocol.
[#615](https://github.com/MessageKit/MessageKit/pull/615) by [@SD10](https://github.com/sd10).

- **Breaking Change** Removed `MessageHeaderView` and `MessageFooterView` in favor of `MessageReusableView`.
[#615](https://github.com/MessageKit/MessageKit/pull/615) by [@SD10](https://github.com/sd10).

- **Breaking Change** Removed `numberOfMessages(in)` method of `MessagesDataSource`, instead please use `numberOfSections(in)` and `numberOfItems(inSection:in)`.
[#601](https://github.com/MessageKit/MessageKit/pull/601) by [@SD10](https://github.com/sd10), [@zhongwuzw](https://github.com/zhongwuzw).

- **Breaking Change** Removed the `messageLabelFont` property from `MessagesCollectionViewFlowLayout`.
You can now set this property through `textMessageSizeCalculator` property.
[#579](https://github.com/MessageKit/MessageKit/pull/579) by [@SD10](https://github.com/sd10).

- **Breaking Change** Removed `MessageDateHeaderView` class in favor of using `cellTopLabel`.
[#659](https://github.com/MessageKit/MessageKit/pull/659) by [@zhongwuzw](https://github.com/zhongwuzw).

### Fixed

- Fixed equality checking on `MessagesCollectionViewLayoutAttributes`.
[#593](https://github.com/MessageKit/MessageKit/pull/593) by [@zhongwuzw](https://github.com/zhongwuzw), [@SD10](https://github.com/sd10)

## [[Prerelease] 0.13.5](https://github.com/MessageKit/MessageKit/releases/tag/0.13.5)

### Fixed

- Fixed `MessageLabel` touch location offset calculation.
[#664](https://github.com/MessageKit/MessageKit/pull/664) by [@austinwright](https://github.com/austinwright).

## [[Prerelease] 0.13.4](https://github.com/MessageKit/MessageKit/releases/tag/0.13.4)

### Fixed

- Fixed `bubbleTailOutline` invalidation of message bubble.
[#633](https://github.com/MessageKit/MessageKit/pull/633) by [@zhongwuzw](https://github.com/zhongwuzw).

- Fixed `boundingRect(with:options:attributes:context)` wrong size calculation when use some font, e.g. custom font.
[#645](https://github.com/MessageKit/MessageKit/pull/645) by [@zhongwuzw](https://github.com/zhongwuzw).

## [[Prerelease] 0.13.3](https://github.com/MessageKit/MessageKit/releases/tag/0.13.3)

### Fixed

- Fixed font invalidation of `attributedString` in `MessageLabel`.
[#623](https://github.com/MessageKit/MessageKit/pull/623) by [@zhongwuzw](https://github.com/zhongwuzw).

## [[Prerelease] 0.13.2](https://github.com/MessageKit/MessageKit/releases/tag/0.13.2)

### Added

- Added `shouldManageSendButtonEnabledState` to `MessageInputBar` to disable automatically managing `MessageInputBar.sendButton`'s
 `isEnabled` state when text changes. (Default value is `true`).
[#530](https://github.com/MessageKit/MessageKit/pull/530) by [@clayellis](https://github.com/clayellis).

### Fixed

- Fixed wrong separated components in messageInputBar.
[#577](https://github.com/MessageKit/MessageKit/pull/577) by [@zhongwuzw](https://github.com/zhongwuzw).

## [[Prerelease] 0.13.1](https://github.com/MessageKit/MessageKit/releases/tag/0.13.1)

### Fixed

- Optimize `collectionView` scroll behavior when abruptly stops scrolling.
[#470](https://github.com/MessageKit/MessageKit/pull/470) by [@zhongwuzw](https://github.com/zhongwuzw).

- Fixed `messageInputBar` sendButton not disabled in some situations.
[#475](https://github.com/MessageKit/MessageKit/pull/475) by [@zhongwuzw](https://github.com/zhongwuzw).

- Fixed message bubble tail orientation invalidation in `iOS9`.
[#469](https://github.com/MessageKit/MessageKit/pull/469) by [@zhongwuzw](https://github.com/zhongwuzw).

## [[Prerelease] 0.13.0](https://github.com/MessageKit/MessageKit/releases/tag/0.13.0)

### Fixed

- Fixed message rendering when `MessagesViewController` sliding back.
[#454](https://github.com/MessageKit/MessageKit/pull/454) by [@zhongwuzw](https://github.com/zhongwuzw).

- Fixed `iPhoneX` `MessageInputBar` transparent bottom area when `keyboardDismissMode` is `interactive`.
[#425](https://github.com/MessageKit/MessageKit/pull/425) by [@zhongwuzw](https://github.com/zhongwuzw).

- Fixed wrong `contentInset` calculation when `navigationBar` is `hidden`
[#444](https://github.com/MessageKit/MessageKit/pull/444) by [@zhongwuzw](https://github.com/zhongwuzw).

### Added

- Added `configureAvatarView(_ avatarView: AvatarView, for message: MessageType, at indexPath: IndexPath, in messagesCollectionView: MessagesCollectionView)` method in `MessagesDisplayDelegate` `protocol` to configure `avatarView`.
[#416](https://github.com/MessageKit/MessageKit/pull/416) by [@zhongwuzw](https://github.com/zhongwuzw).

- Added copy support for image, text, and emoji messages.
[#418](https://github.com/MessageKit/MessageKit/pull/418) by [@zhongwuzw](https://github.com/zhongwuzw).

- Added `UIImage` paste support to the `InputTextView`. Images can easily be accessed using the `InputTextView.images` property. 
See the example project for an updated use case.  
[#423](https://github.com/MessageKit/MessageKit/pull/423) by [@nathantannar4](https://github.com/nathantannar4).

### Removed

- **Breaking Change** Removed `avatar(for message: MessageType, at indexPath: IndexPath, in messagesCollectionView: MessagesCollectionView)` method of `MessagesDataSource`, use `configureAvatarView(_ avatarView: AvatarView, for message: MessageType, at indexPath: IndexPath, in messagesCollectionView: MessagesCollectionView)` instead.
[#416](https://github.com/MessageKit/MessageKit/pull/416) by [@zhongwuzw](https://github.com/zhongwuzw).

### Changed

- **Breaking Change** Moved the `handleTapGesture(_ gesture: UIGestureRecognizer)` method from `MessagesCollectionViewCell` to `MessagesCollectionView`.
[#417](https://github.com/MessageKit/MessageKit/pull/417) by [@zhongwuzw](https://github.com/zhongwuzw).

- **Breaking Change** Changed `AvatarView` from type `UIView` to type `UIImageView`.
 [#417](https://github.com/MessageKit/MessageKit/pull/417) by [@zhongwuzw](https://github.com/zhongwuzw).


## [[Prerelease] 0.12.1](https://github.com/MessageKit/MessageKit/releases/tag/0.12.1)

### Fixed

- Fixed `LocationMessageCell` reuse bug, to avoid inconsistency when get capture image asynchronously. 
[#428](https://github.com/MessageKit/MessageKit/pull/428) by [@zhongwuzw](https://github.com/zhongwuzw).

- Fixed `MessageLabel` detector attributes not being applied due to early exit.
[#429](https://github.com/MessageKit/MessageKit/pull/429) by [@antoinelamy](https://github.com/antoinelamy).

## [[Prerelease] 0.12.0](https://github.com/MessageKit/MessageKit/releases/tag/0.12.0)

### Added

- Added `reloadDataAndKeepOffset()` method to `MessagesCollectionView` to maintain the current position
when reloading data.
[#284](https://github.com/MessageKit/MessageKit/pull/284) by [@azurechen](https://github.com/azurechen).

- Added `maintainPositionOnKeyboardFrameChanged: Bool` property to maintain the current position of the 
`MessagesCollectionView` when the height of the `MessageInputBar` changes.
[#340](https://github.com/MessageKit/MessageKit/pull/340) by [@KEN-chan](https://github.com/KEN-chan).

- Added `detectorAttributes(for:and:at:)` method to `MessagesDisplayDelegate` allowing `DetectorType`
attributes to be set outside of the cell.
[#397](https://github.com/MessageKit/MessageKit/pull/397) by [@SD10](https://github.com/sd10).

### Fixed

- Fixed `indexPathForLastItem` bug when `numberOfSections` equal to 1. 
[#395](https://github.com/MessageKit/MessageKit/issues/395) by [@zhongwuzw](https://github.com/zhongwuzw).

- Fixed `scrollToBottom(animated:)` not work in some situations.
[#395](https://github.com/MessageKit/MessageKit/issues/395) by [@zhongwuzw](https://github.com/zhongwuzw).

- Fixed `.attributedText(NSAttributedString)` messages that were not using the `textColor` from the
`MessagesDisplayDelegate` method.
[#414](https://github.com/MessageKit/MessageKit/issues/414) by [@SD10](https://github.com/sd10).

- Fixed a bug where new messages using `.attributedText(NSAttributedString)` have the incorrect font.
[#412](https://github.com/MessageKit/MessageKit/issues/412) by [@SD10](https://github.com/sd10).


### Changed

- **Breaking Change** The `MessageLabel` properties `addressAttributes`, `dateAttributes`, `phoneNumberAttributes`,
and `urlAttributes` are now read only. Please use `setAttributes(_:detector:)` to set these properties. 
[#397](https://github.com/MessageKit/MessageKit/pull/397) by [@SD10](https://github.com/sd10).

- **Breaking Change** Removed the generic constraint `<ContentView: UIView>` from `MessageCollectionViewCell`.
[#391](https://github.com/MessageKit/MessageKit/pull/391) by [@SD10](https://github.com/sd10).

- **Breaking Change** The `contentView` property has been renamed to `imageView` for `LocationMessageCell` and `MediaMessageCell`
and `messageLabel` for `TextMessageCell`.
[#391](https://github.com/MessageKit/MessageKit/pull/391) by [@SD10](https://github.com/sd10).

- **Breaking Change** Changed the name of  `MessageInputBar`'s property `maxHeight` to `maxTextViewHeight` as the property is the max height the `InputTextView` can have, not the `MessageInputBar` itself.
[#380](https://github.com/MessageKit/MessageKit/pull/380) by [@nathantannar4](https://github.com/nathantannar4).

- **Breaking Change**  Adds a new view `contentView` of type `UIView` to the MessageInputBar to hold the main subviews of the `MessageInputBar`. Reduces complexity of constraints for easier testing/debugging.
[#384](https://github.com/MessageKit/MessageKit/pull/384) by [@nathantannar4](https://github.com/nathantannar4).

### Removed

- **Breaking Change** Removed `scrollsToBottomOnFirstLayout` flag of `MessagesViewController`.
[#395](https://github.com/MessageKit/MessageKit/pull/395) by [@zhongwuzw](https://github.com/zhongwuzw).

## [[Prerelease] 0.11.0](https://github.com/MessageKit/MessageKit/releases/tag/0.11.0)

### Added

- **Breaking Change** Added a top `InputStackView` to `MessageInputBar`. This adds the addition of the `.top` case to `InputStackView.Position`.
[#320](https://github.com/MessageKit/MessageKit/issues/320) by [@nathantannar4](https://github.com/nathantannar4).

- **Breaking Change** Added `AvatarPosition` and `avatarPosition(for:at:in)` to configure an
`AvatarView`'s vertical and horizontal position in a `MessageCollectionViewCell`.
[#322](https://github.com/MessageKit/MessageKit/pull/322) by [@SD10](https://github.com/sd10).

- Added `shouldCacheLayoutAttributes(for:MessageType)-> Bool` method to `MessagesLayoutDelegate`
to manage whether a `MessageType`'s layout information is cached or not.
[#364](https://github.com/MessageKit/MessageKit/pull/322) by [@SD10](https://github.com/sd10).

### Changed

- **Breaking Change** The `cellTopLabel` and `cellBottomLabel` properties of `MessageCollectionViewCell` are no longer
typed as `MessageLabel` and are now regular `UILabel`s.
[#355](https://github.com/MessageKit/MessageKit/pull/355) by [@SD10](https://github.com/sd10).

- All `DetectorType`s for `MessageLabel` are disabled by default.
[#356](https://github.com/MessageKit/MessageKit/pull/356) by [@SD10](https://github.com/sd10).

### Fixed

- **Breaking Change** Fixed all instances of misspelled `initial` property. `Avatar.initial` has changed to `Avatar.initial` 
and the initializer has changed from `public init(image: UIImage? = nil, initials: String = "?")` to `public init(image: UIImage? = nil, initials: String = "?")`. 
[#298](https://github.com/MessageKit/MessageKit/issues/298) by [@sidmclaughlin](https://github.com/sidmclaughlin).

- Fixed `MessageInputBar`'s `translucent` functionality.
[#348](https://github.com/MessageKit/MessageKit/pull/348) by [@zhongwuzw](https://github.com/zhongwuzw).

- Fixes infinite loop when dismissing keyboard on iPhone X.
[#350](https://github.com/MessageKit/MessageKit/pull/350) by [@nathantannar4](https://github.com/nathantannar4).

- Fixed incorrect sizing of `cellTopLabel` and `cellBottomLabel`.
[#371](https://github.com/MessageKit/MessageKit/pull/371/commits/949796d68d175d2f2c8700ed0cb769935aee2184) by [@SD10](https://github.com/sd10).

### Removed

- **Breaking Change** Removed `AvatarAlignment` and `avatarAlignment(for:at:in)` delegate method
in favor of new `AvatarPosition` representing both vertical and horizontal alignments.
[#322](https://github.com/MessageKit/MessageKit/pull/322) by [@SD10](https://github.com/sd10).

- **Breaking Change** Removed the `avatarAlwaysLeading` and `avatarAlwaysTrailing` properties of `MessagesCollectionViewFlow$
[#322](https://github.com/MessageKit/MessageKit/pull/322) by [@SD10](https://github.com/sd10).

- **Breaking Change** Removed `LocationMessageDisplayDelegate` & `TextMessageDisplayDelegate` and moved their methods
into the `MessagesDisplayDelegate` protocol. Removed `LocationMessageLayoutDelegate` & `MediaMessageLayoutDelegate` and
moved their methods into the `MessagesLayoutDelegate` protocol.
[#363](https://github.com/MessageKit/MessageKit/pull/363) by [@SD10](https://github.com/sd10).

## [[Prerelease] 0.10.2](https://github.com/MessageKit/MessageKit/releases/tag/0.10.2)

### Fixed

- Fixed `contentInset.top` adjustment of the `MessagesCollectionView` on iOS versions less than 11 where it was found that messages appeared under the navigation var
[#334](https://github.com/MessageKit/MessageKit/pull/334) by [@nathantannar4](https://github.com/nathantannar4).

- Fixed `cellBottomLabel` origin X for the `.messageLeading` alignment and
origin Y so that the `cellBottomLabel` is always under the `MessageContainerView`.
[#326](https://github.com/MessageKit/MessageKit/pull/326) by [@SD10](https://github.com/sd10). 

- Fixed pixelation of `AvatarView`'s placeholder text initials.
[#343](https://github.com/MessageKit/MessageKit/pull/343) by [@johnnyoin](https://github.com/johnnyoin).

- Fixed `MessageLabel` address detection handler.
[#341](https://github.com/MessageKit/MessageKit/pull/341) by [@zhongwuzw](https://github.com/zhongwuzw)

- Fixed crash for escaping block in `InputBarItem`’s `setSize(newValue:animated)` method.
[#342](https://github.com/MessageKit/MessageKit/pull/342) by [@zhongwuzw](https://github.com/zhongwuzw).

## [[Prerelease] 0.10.1](https://github.com/MessageKit/MessageKit/releases/tag/0.10.1)

### Fixed

-  Fixed a bug that caused a race condition to be met when invalidating the `intrinsicContentSize` of the `MessageInputBar` which froze the app during a "Select" or "Select All" long press
[#313](https://github.com/MessageKit/MessageKit/pull/313) by [@zhongwuzw](https://github.com/nathantannar4).

-  Fixed a bug that the `placeholderLabel` `subview` of `InputTextView` leads to ambiguous content size because of incorrect `Auto Layout`.
[#310](https://github.com/MessageKit/MessageKit/pull/310) by [@zhongwuzw](https://github.com/zhongwuzw).

-  Fixed a bug that the `leftStackView`、`rightStackView` `subview` of `MessageInputBar` leads to ambiguous `Auto Layout` issue because of typo.
[#311](https://github.com/MessageKit/MessageKit/pull/311) by [@zhongwuzw](https://github.com/zhongwuzw).

### Changed

-  Changed `InputStackView` default `alignment` from `.fill` to `.bottom`.
[#311](https://github.com/MessageKit/MessageKit/pull/311) by [@zhongwuzw](https://github.com/zhongwuzw).

## [[Prerelease] 0.10.0](https://github.com/MessageKit/MessageKit/releases/tag/0.10.0)

### Added

- Added `removedCachedAttributes(for:MessageType)`, `removeAllCachedAttributes()`, and `attributesCacheMaxSize` to
`MessagesCollectionViewFlowLayout` to manage the caching of layout information for messages.
[#263](https://github.com/MessageKit/MessageKit/pull/263) by [@SD10](https://github.com/sd10).

-  Created `SeparatorLine` and `InputStackView` as their own subclass of `UIView` and `UIStackView` respectively. This just improves reusability.
[#273](https://github.com/MessageKit/MessageKit/pull/273) by [@nathantannar4](https://github.com/nathantannar4).

### Changed

-  **Breaking Change**  The properties `leftStackView`, `rightStackView` and `bottomStackView` in `MessageInputBar` are now of type `InputStackView`. The property `separatorLine` is also now of type `SeparatorLine` in `MessageInputBar`.
[#273](https://github.com/MessageKit/MessageKit/pull/273) by [@nathantannar4](https://github.com/nathantannar4).

- Layout information is now being cached by `MessagesCollectionViewFlowLayout` for each `MessageType` using the
`messageId` property. (This means if your layout is dynamic over the `IndexPath` you need to handle cache invalidation).
[#263](https://github.com/MessageKit/MessageKit/pull/263) by [@SD10](https://github.com/sd10).

- Layout anchors for the `MessagesCollectionView` and `MessageInputBar` now include the safeAreaLayoutGuide to fix layout issues on iPhone X
[#280](https://github.com/MessageKit/MessageKit/pull/280) by [@nathantannar4](https://github.com/nathantannar4).

### Fixed

-  Fixed a bug that prevented the `textAlignment` property of `InputTextView`'s `placeholderLabel` from having noticeable differences when changed to `.center` or `.right`.
[#262](https://github.com/MessageKit/MessageKit/pull/262) by [@nathantannar4](https://github.com/nathantannar4).

-  Initial `contentInset.bottom` reference changed from `messageInputBar` to `inputAccessoryView` to allow custom `inputAccessoryView`'s that don't break the initial layout.
[#267](https://github.com/MessageKit/MessageKit/pull/262) by [@nathantannar4](https://github.com/nathantannar4).

-  Changes the `MessageInputBar` bottom `UIStackView`'s `bottomAnchor` to `layoutMarginsGuide.bottomAnchor` to fix issues on the iPhone X.
[#266](https://github.com/MessageKit/MessageKit/pull/266) by [@nathantannar4](https://github.com/nathantannar4).

-  Initial `contentInset.bottom` reference changed from `messageInputBar` to `inputAccessoryView` to allow custom inp`inputAccessoryView`'s that don't break the initial layout
[#267](https://github.com/MessageKit/MessageKit/pull/262) by [@nathantannar4](https://github.com/nathantannar4).

### Removed

- **Breaking Change** Removed `additionalTopContentInset` property of `MessagesViewController` because this is no longer necessary
when `extendedLayoutIncludesOpaqueBars` is `true`.
[#250](https://github.com/MessageKit/MessageKit/pull/250) by [@SD10](https://github.com/SD10).

## [[Prerelease] 0.9.0](https://github.com/MessageKit/MessageKit/releases/tag/0.9.0)

### Added

- **Breaking Change** `.custom((MessageContainerView)->Void)` case to `MessageStyle` enum. 
[#163](https://github.com/MessageKit/MessageKit/pull/163) by [@SD10](https://github.com/SD10).

- **Breaking Change** `UIEdgeInsets` associated value to all `LabelAlignment` enum cases. 
[#166](https://github.com/MessageKit/MessageKit/pull/166) by [@SD10](https://github.com/SD10).

- **Breaking Change** `.emoji(String)` case to `MessageData` enum. 
[#222](https://github.com/MessageKit/MessageKit/pull/222) by [@SirArkimdes](https://github.com/SirArkimedes).

- **Breaking Change** `TextMessageDisplayDelegate` to handle `enabledDetectors(for:at:in)` and moves `textColor(for:at:in)` to this namespace.
[#230](https://github.com/MessageKit/MessageKit/pull/230) by [@SD10](https://github.com/sd10)

- `LocationMessageDisplayDelegate` to customize a location messages appearance and add a `MKAnnotationView` to location message snapshots. 
[#150](https://github.com/MessageKit/MessageKit/pull/150) by [@etoledom](https://github.com/etoledom).

- `messageLabelInsets(for:indexPath:messagesCollectionView` method to `MessagesLayoutDelegate`. 
[#162](https://github.com/MessageKit/MessageKit/pull/162) by [@SD10](https://github.com/SD10).

- `animationBlockForLocation(message:indexPath:messagesCollectionView)` method to `LocationMessageDisplayDelegate` to customize the display animation of the location message's map.
[#210](https://github.com/MessageKit/MessageKit/pull/210) by [@etoledom](https://github.com/etoledom).

- `scrollsToBottomOnFirstLayout` property to automatically scroll to the bottom of `MessagesCollectionView` on first load.
[#213](https://github.com/MessageKit/MessageKit/pull/213) by [@FraDeliro](https://github.com/FraDeliro).

- `scrollsToBottomOnKeyboardDidBeginEditing` property to automatically scroll to the bottom of `MessagesCollectionView` when the keyboard begins editing.
[#217](https://github.com/MessageKit/MessageKit/pull/217) by [@SD10](https://github.com/SD10).

- `additionalTopContentInset` property to `MessagesCollectionViewController` to allow users to account for extra subviews.
[#218](https://github.com/MessageKit/MessageKit/pull/218) by [@SD10](https://github.com/SD10).

- `messagePadding(for:at:in)` method to `MessagesLayoutDelegate` to dynamically set padding around `MessageContainerView`.
[#208](https://github.com/MessageKit/MessageKit/pull/208) by [@SD10](https://github.com/SD10).

### Fixed

-  `MessageInputBar` now correctly sizes itself when breaking its max height or pasting in large amounts of text
[#173](https://github.com/MessageKit/MessageKit/pull/173) by [@nathantannar4](https://github.com/nathantannar4).

- `MessageInputBar` faced a rendering issue on subsequent presentations of a `MessageViewController`. This was originally patched by adding a copy to the view during `viewDidAppear(animated:)` however that led to other issues [#116](https://github.com/MessageKit/MessageKit/issues/116). A correct patch has now been applied.
[#178](https://github.com/MessageKit/MessageKit/pull/178) by [@nathantannar4](https://github.com/nathantannar4).

- Incorrect sizing of `MessagesCollectionView`s content inset by setting `extendedLayoutIncludesOpaqueBars` to true by default.
[#204](https://github.com/MessageKit/MessageKit/pull/204) by [@SD10](https://github.com/SD10).

- `scrollIndicatorInsets` to match the insets of the `MessagesCollectionView`.
[#174](https://github.com/MessageKit/MessageKit/pull/174) by [@etoledom](https://github.com/etoledom).

- `MediaMessageCell` had an offset `PlayButtonView` that was being constrained to the cell and not the message container.
[#239](https://github.com/MessageKit/MessageKit/pull/239) by [@SirArkimedes](https://github.com/SirArkimedes).

### Changed

- **Breaking Change** `snapshotOptionsForLocation` method is now part of `LocationMessageDisplayDelegate`. 
[#150](https://github.com/MessageKit/MessageKit/pull/150) by [@etoledom](https://github.com/etoledom).

- **Breaking Change** `setMapSnapshotImage` now includes an `annotationView: MKAnnotationView?` argument. 
[#150](https://github.com/MessageKit/MessageKit/pull/150) by [@etoledom](https://github.com/etoledom).

- **Breaking Change** `messageLabelInsets` has been made into a method on `MessagesLayoutDelegate`. 
[#162](https://github.com/MessageKit/MessageKit/pull/162) by [@SD10](https://github.com/SD10).

- **Breaking Change** `messageLabelInsets` now defaults to a `left` inset of 18 for incoming messages
 and a `right` inset of 18 for outgoing messages. 
[#162](https://github.com/MessageKit/MessageKit/pull/162) by [@SD10](https://github.com/SD10).

- **Breaking Change** `InputTextView`'s `UITextViewDelegate` is now set to `self`
[#173](https://github.com/MessageKit/MessageKit/pull/173) by [@nathantannar4](https://github.com/nathantannar4).

- **Breaking Change** `MessagesDisplayDelegate` `messageHeaderView(for:at:in)` and `messageFooterView(for:at:in)` to return non-optionals.
[#229](https://github.com/MessageKit/MessageKit/pull/229) by [@SD10](https://github.com/SD10).

- **Breaking Change** `MessagesCollectionView` `dequeueMessageHeaderView(withIdentifier:for:)` & `dequeueMessageFooterView(widthIdentifier:for:)`
have been renamed to `dequeueReusableHeaderView(CollectionViewReusable.Type,for:)` & `dequeueReusableFooterView(CollectionViewReusable.Type,for:)`.
[#229](https://github.com/MessageKit/MessageKit/pull/229) by [@SD10](https://github.com/SD10).

- `configure` method of all `MessageCollectionViewCell` types to be marked as `open`.
[#200](https://github.com/MessageKit/MessageKit/pull/200) by [@SD10](https://github.com/sd10).

- `MessageHeaderView`, `MessageFooterView`, and `MessageDateHeaderView` initializers to be `public`.
[#175](https://github.com/MessageKit/MessageKit/pull/175) by [@cwalo](https://github.com/cwalo).

- `UICollectionViewDataSource` and `UICollectionViewDelegate` methods of `MessagesViewController` to be `open`.
[#177](https://github.com/MessageKit/MessageKit/pull/177) by [@cwalo](https://github.com/cwalo).

### Removed

- **Breaking Change** `cellTopLabelInsets` and `cellBottomLabelInsets` from `MessagesCollectionViewFlowLayout`.
[#166](https://github.com/MessageKit/MessageKit/pull/166) by [@SD10](https://github.com/SD10).

- **Breaking Change** `messageToViewEdgePadding` on `MessagesCollectionViewFlowLayout` in favor of `messagePadding(for:at:in)`.
[#208](https://github.com/MessageKit/MessageKit/pull/208) by [@SD10](https://github.com/SD10).

## [[Prerelease] 0.8.2](https://github.com/MessageKit/MessageKit/releases/tag/0.8.2)
### Added
- Support for Swift 4

## [[Prerelease] 0.8.1](https://github.com/MessageKit/MessageKit/releases/tag/0.8.1)
### Added
- Support for Swift 3.2 and Xcode 9

## [[Prerelease] 0.8.0](https://github.com/MessageKit/MessageKit/releases/tag/0.8.0)

This release closes the [0.8 milestone](https://github.com/MessageKit/MessageKit/milestone/9?closed=1).

### Added
- **Breaking Change** `MessageData` now supports `.photo(UIImage)`, `.location(CLLocation)`, `.video(file: URL, thumbnail: UIImage)` cases.
- **Breaking Change** `MessageCollectionViewCell` is now generic over its `ContentView` constrained to `UIView`.
- **Breaking Change** `TextMessageCell` subclass of `MessageCollectionViewCell` to support text messages.
- `MediaMessageCell` subclass of `MessageCollectionViewCell` to support photo/video messages.
- `LocationMessageCell` subclass of `MessageCollectionViewCell` to support location messages.
- Adds `LocationMessageLayoutDelegate` for sizing of location messages.
- Adds `MediaMessageLayoutDelegate` for sizing of media messages.
- `AvatarView` now supports `fontMinimumScaleFactor`, `placeholderFontColor`, and `placeholderFont` properties

### Changed
- Keyboard handling no longer adjusts the top & bottom insets for `MessagesCollectionView`.
- `MessageStyle`s are now applied as a `mask` on the `MessageContainerView`

### Deprecated
- `MessageCollectionViewCell`'s `messageLabel` has been renamed to `messageContentView`
- `AvatarView`'s `setBackground(color: UIColor)` method has been deprecated in favor of `backgroundColor`
- `AvatarView`'s `getImage()` method has been deprecated in favor of a new `image` property.

### Fixed
- Fixes extra height on text messages due to font specified in `MessagesCollectionViewFlowLayout` not being applied.
- `AvatarView`'s placeholder image is no longer constrained to a size of `30 x 30`.
- `AvatarView`'s placeholder text can now auto-adjust based on available width.

## [[Prerelease] 0.7.4](https://github.com/MessageKit/MessageKit/releases/tag/0.7.4)

- Fixes invalid image path for Carthage resources.

## [[Prerelease] 0.7.3](https://github.com/MessageKit/MessageKit/releases/tag/0.7.3)

- Fixes missing asset bundle resources for Carthage installation.

## [[Prerelease] 0.7.2](https://github.com/MessageKit/MessageKit/releases/tag/0.7.2)

## [[Prerelease] 0.7.1](https://github.com/MessageKit/MessageKit/releases/tag/0.7.1)

- Fixes missing asset bundle resources in framework.

## [[Prerelease] 0.7.0](https://github.com/MessageKit/MessageKit/releases/tag/0.7.0)

This release closes the [0.7 milestone](https://github.com/MessageKit/MessageKit/milestone/8?closed=1)

## [[Prerelease] 0.6.0](https://github.com/MessageKit/MessageKit/releases/tag/0.6.0)

This release closes the [0.6 milestone](https://github.com/MessageKit/MessageKit/milestone/7?closed=1).

## [[Prerelease] 0.5.0](https://github.com/MessageKit/MessageKit/releases/tag/0.5.0)

This release closes the [0.5 milestone](https://github.com/MessageKit/MessageKit/milestone/5?closed=1).

## [[Prerelease] 0.4.0](https://github.com/MessageKit/MessageKit/releases/tag/0.4.0)

This release closes the [0.4 milestone](https://github.com/MessageKit/MessageKit/milestone/4?closed=1).

## [[Prerelease] 0.3.0](https://github.com/MessageKit/MessageKit/releases/tag/0.3.0)

This release closes the [0.3 milestone](https://github.com/MessageKit/MessageKit/milestone/3?closed=1).

## [[Prerelease] 0.2.0](https://github.com/MessageKit/MessageKit/releases/tag/0.2.0)

This release closes the [0.2 milestone](https://github.com/MessageKit/MessageKit/milestone/2?closed=1).

## [[Prerelease] 0.1.0](https://github.com/MessageKit/MessageKit/releases/tag/0.1.0)

This release closes the [0.1 milestone](https://github.com/MessageKit/MessageKit/milestone/1?closed=1).

Initial release. :tada:<|MERGE_RESOLUTION|>--- conflicted
+++ resolved
@@ -4,15 +4,13 @@
 
 ## Future release
 
-<<<<<<< HEAD
+### Added
+
+- Swiftformat and Swiftlint SwiftPM plugins used for linting and formatting the codebase [#1729](https://github.com/MessageKit/MessageKit/pull/1729) by [@martinpucik](https://github.com/martinpucik)
+
 ### Fixed
 
 - Fixed iOS 13 deprecation warnings [#1730](https://github.com/MessageKit/MessageKit/pull/1730) by [@kaspik](https://github.com/Kaspik)
-=======
-### Added
-
-- Swiftformat and Swiftlint SwiftPM plugins used for linting and formatting the codebase [#1729](https://github.com/MessageKit/MessageKit/pull/1729) by [@martinpucik](https://github.com/martinpucik)
->>>>>>> bff35fda
 
 ## 4.0.0
 
