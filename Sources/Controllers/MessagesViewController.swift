--- conflicted
+++ resolved
@@ -149,190 +149,4 @@
             NSLayoutConstraint.activate([top, bottom, trailing, leading])
         }
     }
-<<<<<<< HEAD
-=======
-    
-    @objc
-    private func adjustScrollViewInset() {
-        if #available(iOS 11.0, *) {
-            // No need to add to the top contentInset
-        } else {
-            var navigationBarInset: CGFloat = 0
-            if let navigationController = navigationController, !navigationController.isNavigationBarHidden {
-                navigationBarInset = navigationController.navigationBar.frame.height
-            }
-            let statusBarInset: CGFloat = UIApplication.shared.isStatusBarHidden ? 0 : 20
-            let topInset = navigationBarInset + statusBarInset
-            messagesCollectionView.contentInset.top = topInset
-            messagesCollectionView.scrollIndicatorInsets.top = topInset
-        }
-    }
-}
-
-// MARK: - UICollectionViewDelegate & UICollectionViewDelegateFlowLayout Conformance
-
-extension MessagesViewController: UICollectionViewDelegateFlowLayout {
-
-    open func collectionView(_ collectionView: UICollectionView, layout collectionViewLayout: UICollectionViewLayout, sizeForItemAt indexPath: IndexPath) -> CGSize {
-        guard let messagesFlowLayout = collectionViewLayout as? MessagesCollectionViewFlowLayout else { return .zero }
-        return messagesFlowLayout.sizeForItem(at: indexPath)
-    }
-    
-    open func collectionView(_ collectionView: UICollectionView, layout collectionViewLayout: UICollectionViewLayout, referenceSizeForHeaderInSection section: Int) -> CGSize {
-        guard let messagesCollectionView = collectionView as? MessagesCollectionView else { return .zero }
-        guard let messagesDataSource = messagesCollectionView.messagesDataSource else { return .zero }
-        guard let messagesLayoutDelegate = messagesCollectionView.messagesLayoutDelegate else { return .zero }
-        // Could pose a problem if subclass behaviors allows more than one item per section
-        let indexPath = IndexPath(item: 0, section: section)
-        let message = messagesDataSource.messageForItem(at: indexPath, in: messagesCollectionView)
-        return messagesLayoutDelegate.headerViewSize(for: message, at: indexPath, in: messagesCollectionView)
-    }
-    
-    open func collectionView(_ collectionView: UICollectionView, layout collectionViewLayout: UICollectionViewLayout, referenceSizeForFooterInSection section: Int) -> CGSize {
-        guard let messagesCollectionView = collectionView as? MessagesCollectionView else { return .zero }
-        guard let messagesDataSource = messagesCollectionView.messagesDataSource else { return .zero }
-        guard let messagesLayoutDelegate = messagesCollectionView.messagesLayoutDelegate else { return .zero }
-        // Could pose a problem if subclass behaviors allows more than one item per section
-        let indexPath = IndexPath(item: 0, section: section)
-        let message = messagesDataSource.messageForItem(at: indexPath, in: messagesCollectionView)
-        return messagesLayoutDelegate.footerViewSize(for: message, at: indexPath, in: messagesCollectionView)
-    }
-
-}
-
-// MARK: - UICollectionViewDataSource Conformance
-
-extension MessagesViewController: UICollectionViewDataSource {
-
-    open func numberOfSections(in collectionView: UICollectionView) -> Int {
-        guard let collectionView = collectionView as? MessagesCollectionView else { return 0 }
-
-        // Each message is its own section
-        return collectionView.messagesDataSource?.numberOfMessages(in: collectionView) ?? 0
-    }
-
-    open func collectionView(_ collectionView: UICollectionView, numberOfItemsInSection section: Int) -> Int {
-        guard let collectionView = collectionView as? MessagesCollectionView else { return 0 }
-
-        let messageCount = collectionView.messagesDataSource?.numberOfMessages(in: collectionView) ?? 0
-        // There will only ever be 1 message per section
-        return messageCount > 0 ? 1 : 0
-
-    }
-
-    open func collectionView(_ collectionView: UICollectionView, cellForItemAt indexPath: IndexPath) -> UICollectionViewCell {
-
-        guard let messagesCollectionView = collectionView as? MessagesCollectionView else {
-            fatalError("Managed collectionView: \(collectionView.debugDescription) is not a MessagesCollectionView.")
-        }
-
-        guard let messagesDataSource = messagesCollectionView.messagesDataSource else {
-            fatalError("MessagesDataSource has not been set.")
-        }
-
-        let message = messagesDataSource.messageForItem(at: indexPath, in: messagesCollectionView)
-
-        switch message.data {
-        case .text, .attributedText, .emoji:
-            let cell = messagesCollectionView.dequeueReusableCell(TextMessageCell.self, for: indexPath)
-            cell.configure(with: message, at: indexPath, and: messagesCollectionView)
-            return cell
-        case .photo, .video:
-    	    let cell = messagesCollectionView.dequeueReusableCell(MediaMessageCell.self, for: indexPath)
-            cell.configure(with: message, at: indexPath, and: messagesCollectionView)
-            return cell
-        case .location:
-    	    let cell = messagesCollectionView.dequeueReusableCell(LocationMessageCell.self, for: indexPath)
-            cell.configure(with: message, at: indexPath, and: messagesCollectionView)
-            return cell
-        }
-    }
-
-    open func collectionView(_ collectionView: UICollectionView, viewForSupplementaryElementOfKind kind: String, at indexPath: IndexPath) -> UICollectionReusableView {
-
-        guard let messagesCollectionView = collectionView as? MessagesCollectionView else {
-            fatalError("Managed collectionView: \(collectionView.debugDescription) is not a MessagesCollectionView.")
-        }
-
-        guard let dataSource = messagesCollectionView.messagesDataSource else {
-            fatalError("MessagesDataSource has not been set.")
-        }
-
-        guard let displayDelegate = messagesCollectionView.messagesDisplayDelegate else {
-            fatalError("MessagesDisplayDelegate has not been set.")
-        }
-
-        let message = dataSource.messageForItem(at: indexPath, in: messagesCollectionView)
-
-        switch kind {
-        case UICollectionElementKindSectionHeader:
-            return displayDelegate.messageHeaderView(for: message, at: indexPath, in: messagesCollectionView)
-        case UICollectionElementKindSectionFooter:
-            return displayDelegate.messageFooterView(for: message, at: indexPath, in: messagesCollectionView)
-        default:
-            fatalError("Unrecognized element of kind: \(kind)")
-        }
-    }
-}
-
-// MARK: - Keyboard Handling
-
-fileprivate extension MessagesViewController {
-
-    func addKeyboardObservers() {
-        NotificationCenter.default.addObserver(self, selector: #selector(handleKeyboardDidChangeState), name: .UIKeyboardWillChangeFrame, object: nil)
-        NotificationCenter.default.addObserver(self, selector: #selector(handleTextViewDidBeginEditing), name: .UITextViewTextDidBeginEditing, object: nil)
-    }
-
-    func removeKeyboardObservers() {
-        NotificationCenter.default.removeObserver(self, name: .UIKeyboardWillChangeFrame, object: nil)
-        NotificationCenter.default.removeObserver(self, name: .UITextViewTextDidBeginEditing, object: nil)
-    }
-
-    @objc
-    func handleTextViewDidBeginEditing(_ notification: Notification) {
-        if scrollsToBottomOnKeybordBeginsEditing {
-            guard let inputTextView = notification.object as? InputTextView, inputTextView === messageInputBar.inputTextView else { return }
-            messagesCollectionView.scrollToBottom(animated: true)
-        }
-    }
-
-    @objc
-    func handleKeyboardDidChangeState(_ notification: Notification) {
-        guard let keyboardEndFrame = notification.userInfo?[UIKeyboardFrameEndUserInfoKey] as? CGRect else { return }
-
-        if (keyboardEndFrame.origin.y + keyboardEndFrame.size.height) > UIScreen.main.bounds.height {
-            // Hardware keyboard is found
-            messageCollectionViewBottomInset = view.frame.size.height - keyboardEndFrame.origin.y - iPhoneXBottomInset
-        } else {
-            //Software keyboard is found
-            let afterBottomInset = keyboardEndFrame.height > keyboardOffsetFrame.height ? (keyboardEndFrame.height - iPhoneXBottomInset) : keyboardOffsetFrame.height
-            let differenceOfBottomInset = afterBottomInset - messageCollectionViewBottomInset
-            let contentOffset = CGPoint(x: messagesCollectionView.contentOffset.x, y: messagesCollectionView.contentOffset.y + differenceOfBottomInset)
-
-            if maintainPositionOnKeyboardFrameChanged {
-                messagesCollectionView.setContentOffset(contentOffset, animated: false)
-            }
-
-            messageCollectionViewBottomInset = afterBottomInset
-        }
-    }
-    
-    fileprivate var keyboardOffsetFrame: CGRect {
-        guard let inputFrame = inputAccessoryView?.frame else { return .zero }
-        return CGRect(origin: inputFrame.origin, size: CGSize(width: inputFrame.width, height: inputFrame.height - iPhoneXBottomInset))
-    }
-    
-    /// On the iPhone X the inputAccessoryView is anchored to the layoutMarginesGuide.bottom anchor so the frame of the inputAccessoryView
-    /// is larger than the required offset for the MessagesCollectionView
-    ///
-    /// - Returns: The safeAreaInsets.bottom if its an iPhoneX, else 0
-    fileprivate var iPhoneXBottomInset: CGFloat {
-        if #available(iOS 11.0, *) {
-            guard UIScreen.main.nativeBounds.height == 2436 else { return 0 }
-            return view.safeAreaInsets.bottom
-        }
-        return 0
-    }
->>>>>>> e66280d9
 }