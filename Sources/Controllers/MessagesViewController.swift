--- conflicted
+++ resolved
@@ -153,7 +153,6 @@
             NSLayoutConstraint.activate([top, bottom, trailing, leading])
         }
     }
-<<<<<<< HEAD
 
     // MARK: - UICollectionViewDataSource
 
@@ -304,7 +303,7 @@
         default:
             break
         }
-=======
+    }
     
     private func addObservers() {
         NotificationCenter.default.addObserver(
@@ -317,6 +316,5 @@
     
     @objc private func clearMemoryCache() {
         MessageStyle.bubbleImageCache.removeAllObjects()
->>>>>>> 49c0971a
     }
 }