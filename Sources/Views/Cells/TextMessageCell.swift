--- conflicted
+++ resolved
@@ -81,12 +81,9 @@
             case .text(let text), .emoji(let text):
                 messageLabel.text = text
                 messageLabel.textColor = textColor
-<<<<<<< HEAD
-=======
                 if let font = messageLabel.messageLabelFont {
                     messageLabel.font = font
                 }
->>>>>>> bdfb9885
             case .attributedText(let text):
                 messageLabel.attributedText = text
             default:
