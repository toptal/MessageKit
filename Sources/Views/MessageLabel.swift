/*
 MIT License

 Copyright (c) 2017-2018 MessageKit

 Permission is hereby granted, free of charge, to any person obtaining a copy
 of this software and associated documentation files (the "Software"), to deal
 in the Software without restriction, including without limitation the rights
 to use, copy, modify, merge, publish, distribute, sublicense, and/or sell
 copies of the Software, and to permit persons to whom the Software is
 furnished to do so, subject to the following conditions:

 The above copyright notice and this permission notice shall be included in all
 copies or substantial portions of the Software.

 THE SOFTWARE IS PROVIDED "AS IS", WITHOUT WARRANTY OF ANY KIND, EXPRESS OR
 IMPLIED, INCLUDING BUT NOT LIMITED TO THE WARRANTIES OF MERCHANTABILITY,
 FITNESS FOR A PARTICULAR PURPOSE AND NONINFRINGEMENT. IN NO EVENT SHALL THE
 AUTHORS OR COPYRIGHT HOLDERS BE LIABLE FOR ANY CLAIM, DAMAGES OR OTHER
 LIABILITY, WHETHER IN AN ACTION OF CONTRACT, TORT OR OTHERWISE, ARISING FROM,
 OUT OF OR IN CONNECTION WITH THE SOFTWARE OR THE USE OR OTHER DEALINGS IN THE
 SOFTWARE.
 */

import UIKit

open class MessageLabel: UILabel {

    // MARK: - Private Properties

    private lazy var layoutManager: NSLayoutManager = {
        let layoutManager = NSLayoutManager()
        layoutManager.addTextContainer(self.textContainer)
        return layoutManager
    }()

    private lazy var textContainer: NSTextContainer = {
        let textContainer = NSTextContainer()
        textContainer.lineFragmentPadding = 0
        textContainer.maximumNumberOfLines = self.numberOfLines
        textContainer.lineBreakMode = self.lineBreakMode
        textContainer.size = self.bounds.size
        return textContainer
    }()

    private lazy var textStorage: NSTextStorage = {
        let textStorage = NSTextStorage()
        textStorage.addLayoutManager(self.layoutManager)
        return textStorage
    }()

    private lazy var rangesForDetectors: [DetectorType: [(NSRange, MessageTextCheckingType)]] = [:]
    
    private var isConfiguring: Bool = false

    // MARK: - Public Properties

    open weak var delegate: MessageLabelDelegate?

    open var enabledDetectors: [DetectorType] = [] {
        didSet {
            setTextStorage(attributedText, shouldParse: true)
        }
    }

    open override var attributedText: NSAttributedString? {
        didSet {
            setTextStorage(attributedText, shouldParse: true)
        }
    }

    open override var text: String? {
        didSet {
            setTextStorage(attributedText, shouldParse: true)
        }
    }

    open override var font: UIFont! {
        didSet {
            setTextStorage(attributedText, shouldParse: false)
        }
    }

    open override var textColor: UIColor! {
        didSet {
            setTextStorage(attributedText, shouldParse: false)
        }
    }

    open override var lineBreakMode: NSLineBreakMode {
        didSet {
            textContainer.lineBreakMode = lineBreakMode
            if !isConfiguring { setNeedsDisplay() }
        }
    }

    open override var numberOfLines: Int {
        didSet {
            textContainer.maximumNumberOfLines = numberOfLines
            if !isConfiguring { setNeedsDisplay() }
        }
    }

    open override var textAlignment: NSTextAlignment {
        didSet {
            setTextStorage(attributedText, shouldParse: false)
        }
    }

    open var textInsets: UIEdgeInsets = .zero {
        didSet {
            if !isConfiguring { setNeedsDisplay() }
        }
    }

    open override var intrinsicContentSize: CGSize {
        var size = super.intrinsicContentSize
        size.width += textInsets.horizontal
        size.height += textInsets.vertical
        return size
    }
    
    internal var messageLabelFont: UIFont?

    private var attributesNeedUpdate = false

    public static var defaultAttributes: [NSAttributedString.Key: Any] = {
        return [
            NSAttributedString.Key.foregroundColor: UIColor.darkText,
            NSAttributedString.Key.underlineStyle: NSUnderlineStyle.single.rawValue,
            NSAttributedString.Key.underlineColor: UIColor.darkText
        ]
    }()

    open internal(set) var addressAttributes: [NSAttributedString.Key: Any] = defaultAttributes

    open internal(set) var dateAttributes: [NSAttributedString.Key: Any] = defaultAttributes

    open internal(set) var phoneNumberAttributes: [NSAttributedString.Key: Any] = defaultAttributes

    open internal(set) var urlAttributes: [NSAttributedString.Key: Any] = defaultAttributes
    
    open internal(set) var transitInformationAttributes: [NSAttributedString.Key: Any] = defaultAttributes

    public func setAttributes(_ attributes: [NSAttributedString.Key: Any], detector: DetectorType) {
        switch detector {
        case .phoneNumber:
            phoneNumberAttributes = attributes
        case .address:
            addressAttributes = attributes
        case .date:
            dateAttributes = attributes
        case .url:
            urlAttributes = attributes
        case .transitInformation:
            transitInformationAttributes = attributes
        }
        if isConfiguring {
            attributesNeedUpdate = true
        } else {
            updateAttributes(for: [detector])
        }
    }

    // MARK: - Initializers

    public override init(frame: CGRect) {
        super.init(frame: frame)
        setupView()
    }

    public required init?(coder aDecoder: NSCoder) {
        super.init(coder: aDecoder)
        setupView()
    }

    // MARK: - Open Methods

    open override func drawText(in rect: CGRect) {

<<<<<<< HEAD
        let insetRect = UIEdgeInsetsInsetRect(rect, textInsets)
        textContainer.size = CGSize(width: insetRect.width, height: insetRect.height)
=======
        let insetRect = rect.inset(by: textInsets)
        textContainer.size = CGSize(width: insetRect.width, height: rect.height)
>>>>>>> 5ce67b4a

        let origin = insetRect.origin
        let range = layoutManager.glyphRange(for: textContainer)

        layoutManager.drawBackground(forGlyphRange: range, at: origin)
        layoutManager.drawGlyphs(forGlyphRange: range, at: origin)
    }

    // MARK: - Public Methods
    
    public func configure(block: () -> Void) {
        isConfiguring = true
        block()
        if attributesNeedUpdate {
            updateAttributes(for: enabledDetectors)
        }
        attributesNeedUpdate = false
        isConfiguring = false
        setNeedsDisplay()
    }

    // MARK: - Private Methods

    private func setTextStorage(_ newText: NSAttributedString?, shouldParse: Bool) {

        guard let newText = newText, newText.length > 0 else {
            textStorage.setAttributedString(NSAttributedString())
            setNeedsDisplay()
            return
        }
        
        let style = paragraphStyle(for: newText)
        let range = NSRange(location: 0, length: newText.length)
        
        let mutableText = NSMutableAttributedString(attributedString: newText)
        mutableText.addAttribute(.paragraphStyle, value: style, range: range)
        
        if shouldParse {
            rangesForDetectors.removeAll()
            let results = parse(text: mutableText)
            setRangesForDetectors(in: results)
        }
        
        for (detector, rangeTuples) in rangesForDetectors {
            if enabledDetectors.contains(detector) {
                let attributes = detectorAttributes(for: detector)
                rangeTuples.forEach { (range, _) in
                    mutableText.addAttributes(attributes, range: range)
                }
            }
        }

        let modifiedText = NSAttributedString(attributedString: mutableText)
        textStorage.setAttributedString(modifiedText)

        if !isConfiguring { setNeedsDisplay() }

    }
    
    private func paragraphStyle(for text: NSAttributedString) -> NSParagraphStyle {
        guard text.length > 0 else { return NSParagraphStyle() }
        
        var range = NSRange(location: 0, length: text.length)
        let existingStyle = text.attribute(.paragraphStyle, at: 0, effectiveRange: &range) as? NSMutableParagraphStyle
        let style = existingStyle ?? NSMutableParagraphStyle()
        
        style.lineBreakMode = lineBreakMode
        style.alignment = textAlignment
        
        return style
    }

    private func updateAttributes(for detectors: [DetectorType]) {

        guard let attributedText = attributedText, attributedText.length > 0 else { return }
        let mutableAttributedString = NSMutableAttributedString(attributedString: attributedText)

        for detector in detectors {
            guard let rangeTuples = rangesForDetectors[detector] else { continue }

            for (range, _)  in rangeTuples {
                let attributes = detectorAttributes(for: detector)
                mutableAttributedString.addAttributes(attributes, range: range)
            }

            let updatedString = NSAttributedString(attributedString: mutableAttributedString)
            textStorage.setAttributedString(updatedString)
        }
    }

    private func detectorAttributes(for detectorType: DetectorType) -> [NSAttributedString.Key: Any] {

        switch detectorType {
        case .address:
            return addressAttributes
        case .date:
            return dateAttributes
        case .phoneNumber:
            return phoneNumberAttributes
        case .url:
            return urlAttributes
        case .transitInformation:
            return transitInformationAttributes
        }

    }

    private func detectorAttributes(for checkingResultType: NSTextCheckingResult.CheckingType) -> [NSAttributedString.Key: Any] {
        switch checkingResultType {
        case .address:
            return addressAttributes
        case .date:
            return dateAttributes
        case .phoneNumber:
            return phoneNumberAttributes
        case .link:
            return urlAttributes
        case .transitInformation:
            return transitInformationAttributes
        default:
            fatalError(MessageKitError.unrecognizedCheckingResult)
        }
    }
    
    private func setupView() {
        numberOfLines = 0
        lineBreakMode = .byWordWrapping
    }

    // MARK: - Parsing Text

    private func parse(text: NSAttributedString) -> [NSTextCheckingResult] {
        guard enabledDetectors.isEmpty == false else { return [] }
        let checkingTypes = enabledDetectors.reduce(0) { $0 | $1.textCheckingType.rawValue }
        let detector = try? NSDataDetector(types: checkingTypes)
        let range = NSRange(location: 0, length: text.length)
        let matches = detector?.matches(in: text.string, options: [], range: range) ?? []

        guard enabledDetectors.contains(.url) else {
            return matches
        }

        // Enumerate NSAttributedString NSLinks and append ranges
        var results: [NSTextCheckingResult] = matches

        text.enumerateAttribute(NSAttributedString.Key.link, in: range, options: []) { value, range, _ in
            guard let url = value as? URL else { return }
            let result = NSTextCheckingResult.linkCheckingResult(range: range, url: url)
            results.append(result)
        }

        return results
    }

    private func setRangesForDetectors(in checkingResults: [NSTextCheckingResult]) {

        guard checkingResults.isEmpty == false else { return }
        
        for result in checkingResults {

            switch result.resultType {
            case .address:
                var ranges = rangesForDetectors[.address] ?? []
                let tuple: (NSRange, MessageTextCheckingType) = (result.range, .addressComponents(result.addressComponents))
                ranges.append(tuple)
                rangesForDetectors.updateValue(ranges, forKey: .address)
            case .date:
                var ranges = rangesForDetectors[.date] ?? []
                let tuple: (NSRange, MessageTextCheckingType) = (result.range, .date(result.date))
                ranges.append(tuple)
                rangesForDetectors.updateValue(ranges, forKey: .date)
            case .phoneNumber:
                var ranges = rangesForDetectors[.phoneNumber] ?? []
                let tuple: (NSRange, MessageTextCheckingType) = (result.range, .phoneNumber(result.phoneNumber))
                ranges.append(tuple)
                rangesForDetectors.updateValue(ranges, forKey: .phoneNumber)
            case .link:
                var ranges = rangesForDetectors[.url] ?? []
                let tuple: (NSRange, MessageTextCheckingType) = (result.range, .link(result.url))
                ranges.append(tuple)
                rangesForDetectors.updateValue(ranges, forKey: .url)
            case .transitInformation:
                var ranges = rangesForDetectors[.transitInformation] ?? []
                let tuple: (NSRange, MessageTextCheckingType) = (result.range, .transitInfoComponents(result.components))
                ranges.append(tuple)
                rangesForDetectors.updateValue(ranges, forKey: .transitInformation)

            default:
                fatalError("Received an unrecognized NSTextCheckingResult.CheckingType")
            }

        }

    }

    // MARK: - Gesture Handling

    private func stringIndex(at location: CGPoint) -> Int? {
        guard textStorage.length > 0 else { return nil }

        var location = location

        location.x -= textInsets.left
        location.y -= textInsets.top

        let index = layoutManager.glyphIndex(for: location, in: textContainer)

        let lineRect = layoutManager.lineFragmentUsedRect(forGlyphAt: index, effectiveRange: nil)
        
        var characterIndex: Int?
        
        if lineRect.contains(location) {
            characterIndex = layoutManager.characterIndexForGlyph(at: index)
        }
        
        return characterIndex

    }

  internal func handleGesture(_ touchLocation: CGPoint) -> Bool {

        guard let index = stringIndex(at: touchLocation) else { return false }

        for (detectorType, ranges) in rangesForDetectors {
            for (range, value) in ranges {
                if range.contains(index) {
                    handleGesture(for: detectorType, value: value)
                    return true
                }
            }
        }
        return false
    }

    private func handleGesture(for detectorType: DetectorType, value: MessageTextCheckingType) {
        
        switch value {
        case let .addressComponents(addressComponents):
            var transformedAddressComponents = [String: String]()
            guard let addressComponents = addressComponents else { return }
            addressComponents.forEach { (key, value) in
                transformedAddressComponents[key.rawValue] = value
            }
            handleAddress(transformedAddressComponents)
        case let .phoneNumber(phoneNumber):
            guard let phoneNumber = phoneNumber else { return }
            handlePhoneNumber(phoneNumber)
        case let .date(date):
            guard let date = date else { return }
            handleDate(date)
        case let .link(url):
            guard let url = url else { return }
            handleURL(url)
        case let .transitInfoComponents(transitInformation):
            var transformedTransitInformation = [String: String]()
            guard let transitInformation = transitInformation else { return }
            transitInformation.forEach { (key, value) in
                transformedTransitInformation[key.rawValue] = value
            }
            handleTransitInformation(transformedTransitInformation)
        }
    }
    
    private func handleAddress(_ addressComponents: [String: String]) {
        delegate?.didSelectAddress(addressComponents)
    }
    
    private func handleDate(_ date: Date) {
        delegate?.didSelectDate(date)
    }
    
    private func handleURL(_ url: URL) {
        delegate?.didSelectURL(url)
    }
    
    private func handlePhoneNumber(_ phoneNumber: String) {
        delegate?.didSelectPhoneNumber(phoneNumber)
    }
    
    private func handleTransitInformation(_ components: [String: String]) {
        delegate?.didSelectTransitInformation(components)
    }
    
}

private enum MessageTextCheckingType {
    case addressComponents([NSTextCheckingKey: String]?)
    case date(Date?)
    case phoneNumber(String?)
    case link(URL?)
    case transitInfoComponents([NSTextCheckingKey: String]?)
}<|MERGE_RESOLUTION|>--- conflicted
+++ resolved
@@ -178,13 +178,8 @@
 
     open override func drawText(in rect: CGRect) {
 
-<<<<<<< HEAD
-        let insetRect = UIEdgeInsetsInsetRect(rect, textInsets)
+        let insetRect = rect.inset(by: textInsets)
         textContainer.size = CGSize(width: insetRect.width, height: insetRect.height)
-=======
-        let insetRect = rect.inset(by: textInsets)
-        textContainer.size = CGSize(width: insetRect.width, height: rect.height)
->>>>>>> 5ce67b4a
 
         let origin = insetRect.origin
         let range = layoutManager.glyphRange(for: textContainer)
