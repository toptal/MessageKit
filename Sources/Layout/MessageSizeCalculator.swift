--- conflicted
+++ resolved
@@ -118,47 +118,7 @@
     }
   }
 
-<<<<<<< HEAD
-    public var incomingAvatarSize = CGSize(width: 30, height: 30)
-    public var outgoingAvatarSize = CGSize(width: 30, height: 30)
-
-    public var incomingAvatarPosition = AvatarPosition(vertical: .cellBottom)
-    public var outgoingAvatarPosition = AvatarPosition(vertical: .cellBottom)
-
-    public var incomingMessagePadding = UIEdgeInsets(top: 0, left: 4, bottom: 0, right: 30)
-    public var outgoingMessagePadding = UIEdgeInsets(top: 0, left: 30, bottom: 0, right: 4)
-
-    public var incomingCellTopLabelAlignment = LabelAlignment(textAlignment: .center, textInsets: .zero)
-    public var outgoingCellTopLabelAlignment = LabelAlignment(textAlignment: .center, textInsets: .zero)
-
-    public var incomingMessageTopLabelAlignment = LabelAlignment(textAlignment: .left, textInsets: UIEdgeInsets(left: 42))
-    public var outgoingMessageTopLabelAlignment = LabelAlignment(textAlignment: .right, textInsets: UIEdgeInsets(right: 42))
-
-    public var incomingMessageBottomLabelAlignment = LabelAlignment(textAlignment: .left, textInsets: UIEdgeInsets(left: 42))
-    public var outgoingMessageBottomLabelAlignment = LabelAlignment(textAlignment: .right, textInsets: UIEdgeInsets(right: 42))
-    
-    private lazy var textContainer: NSTextContainer = {
-        let textContainer = NSTextContainer()
-        textContainer.maximumNumberOfLines = 0
-        textContainer.lineFragmentPadding = 0
-        return textContainer
-    }()
-    private lazy var layoutManager: NSLayoutManager = {
-        let layoutManager = NSLayoutManager()
-        layoutManager.addTextContainer(textContainer)
-        return layoutManager
-    }()
-    private lazy var textStorage: NSTextStorage = {
-        let textStorage = NSTextStorage()
-        textStorage.addLayoutManager(layoutManager)
-        return textStorage
-    }()
-
-    public var incomingAccessoryViewSize = CGSize.zero
-    public var outgoingAccessoryViewSize = CGSize.zero
-=======
   // MARK: - Avatar
->>>>>>> 3fab2f2d
 
   open func avatarPosition(for message: MessageType) -> AvatarPosition {
     let dataSource = messagesLayout.messagesDataSource
@@ -320,18 +280,6 @@
   public var incomingAccessoryViewSize = CGSize.zero
   public var outgoingAccessoryViewSize = CGSize.zero
 
-<<<<<<< HEAD
-    internal func labelSize(for attributedText: NSAttributedString, considering maxWidth: CGFloat) -> CGSize {
-        let constraintBox = CGSize(width: maxWidth, height: .greatestFiniteMagnitude)
-        
-        textContainer.size = constraintBox
-        textStorage.replaceCharacters(in: NSRange(location: 0, length: textStorage.length), with: attributedText)
-        layoutManager.ensureLayout(for: textContainer)
-        
-        let size = layoutManager.usedRect(for: textContainer).size
-        
-        return CGSize(width: size.width.rounded(.up), height: size.height.rounded(.up))
-=======
   public var incomingAccessoryViewPadding = HorizontalEdgeInsets.zero
   public var outgoingAccessoryViewPadding = HorizontalEdgeInsets.zero
 
@@ -343,7 +291,6 @@
   public var messagesLayout: MessagesCollectionViewFlowLayout {
     guard let layout = layout as? MessagesCollectionViewFlowLayout else {
       fatalError("Layout object is missing or is not a MessagesCollectionViewFlowLayout")
->>>>>>> 3fab2f2d
     }
     return layout
   }
