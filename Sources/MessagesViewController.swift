--- conflicted
+++ resolved
@@ -128,25 +128,14 @@
 	}
 
 	private func setupConstraints() {
-       
-        messagesCollectionView.translatesAutoresizingMaskIntoConstraints = false
-
-<<<<<<< HEAD
-		let constraints: [NSLayoutConstraint] = [
-			messagesCollectionView.topAnchor.constraint(equalTo: view.topAnchor),
-			messagesCollectionView.leadingAnchor.constraint(equalTo: view.leadingAnchor),
-			messagesCollectionView.trailingAnchor.constraint(equalTo: view.trailingAnchor),
-			messagesCollectionView.bottomAnchor.constraint(equalTo: bottomLayoutGuide.topAnchor)
-		]
-		NSLayoutConstraint.activate(constraints)
-=======
-        let top = messagesCollectionView.topAnchor.constraint(equalTo: view.topAnchor, constant: topLayoutGuide.length)
-        let leading = messagesCollectionView.leadingAnchor.constraint(equalTo: view.leadingAnchor)
-        let trailing = messagesCollectionView.trailingAnchor.constraint(equalTo: view.trailingAnchor)
-        let bottom = messagesCollectionView.bottomAnchor.constraint(equalTo: view.bottomAnchor)
+    messagesCollectionView.translatesAutoresizingMaskIntoConstraints = fals
+
+    let top = messagesCollectionView.topAnchor.constraint(equalTo: view.topAnchor, constant: topLayoutGuide.length)
+    let leading = messagesCollectionView.leadingAnchor.constraint(equalTo: view.leadingAnchor)
+    let trailing = messagesCollectionView.trailingAnchor.constraint(equalTo: view.trailingAnchor)
+    let bottom = messagesCollectionView.bottomAnchor.constraint(equalTo: view.bottomAnchor)
 
 		NSLayoutConstraint.activate([top, bottom, trailing, leading])
->>>>>>> 847338c3
 	}
 
     // MARK: - MessageInputBar
@@ -195,16 +184,6 @@
 		return messageCount > 0 ? 1 : 0
 
 	}
-
-    func configureMessageCell<T: UIView>(cell: MessageCollectionViewCell<T>) {
-        if let cellDelegate = messagesCollectionView.messageCellDelegate {
-            if cell.delegate == nil { cell.delegate = cellDelegate }
-        }
-    }
-
-    func configureTextCell(cell: TextMessageCell) {
-        configureMessageCell(cell: cell)
-    }
 
 	public func collectionView(_ collectionView: UICollectionView, cellForItemAt indexPath: IndexPath) -> UICollectionViewCell {
 
