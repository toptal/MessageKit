/*
MIT License

Copyright (c) 2017-2020 MessageKit

Permission is hereby granted, free of charge, to any person obtaining a copy
of this software and associated documentation files (the "Software"), to deal
in the Software without restriction, including without limitation the rights
to use, copy, modify, merge, publish, distribute, sublicense, and/or sell
copies of the Software, and to permit persons to whom the Software is
furnished to do so, subject to the following conditions:

The above copyright notice and this permission notice shall be included in all
copies or substantial portions of the Software.

THE SOFTWARE IS PROVIDED "AS IS", WITHOUT WARRANTY OF ANY KIND, EXPRESS OR
IMPLIED, INCLUDING BUT NOT LIMITED TO THE WARRANTIES OF MERCHANTABILITY,
FITNESS FOR A PARTICULAR PURPOSE AND NONINFRINGEMENT. IN NO EVENT SHALL THE
AUTHORS OR COPYRIGHT HOLDERS BE LIABLE FOR ANY CLAIM, DAMAGES OR OTHER
LIABILITY, WHETHER IN AN ACTION OF CONTRACT, TORT OR OTHERWISE, ARISING FROM,
OUT OF OR IN CONNECTION WITH THE SOFTWARE OR THE USE OR OTHER DEALINGS IN THE
SOFTWARE.
*/

import UIKit
import MessageKit
import InputBarAccessoryView

/// A base class for the example controllers
class ChatViewController: MessagesViewController, MessagesDataSource {

    // MARK: - Public properties

    /// The `BasicAudioController` controll the AVAudioPlayer state (play, pause, stop) and udpate audio cell UI accordingly.
    lazy var audioController = BasicAudioController(messageCollectionView: messagesCollectionView)

    lazy var messageList: [MockMessage] = []
    
    private(set) lazy var refreshControl: UIRefreshControl = {
        let control = UIRefreshControl()
        control.addTarget(self, action: #selector(loadMoreMessages), for: .valueChanged)
        return control
    }()

    // MARK: - Private properties

    private let formatter: DateFormatter = {
        let formatter = DateFormatter()
        formatter.dateStyle = .medium
        return formatter
    }()

    // MARK: - Lifecycle

    override func viewDidLoad() {
        super.viewDidLoad()
        
        configureMessageCollectionView()
        configureMessageInputBar()
        loadFirstMessages()
        title = "MessageKit"
    }
    
    override func viewDidAppear(_ animated: Bool) {
        super.viewDidAppear(animated)
        
        MockSocket.shared.connect(with: [SampleData.shared.nathan, SampleData.shared.wu])
            .onNewMessage { [weak self] message in
                self?.insertMessage(message)
        }
    }
    
    override func viewDidDisappear(_ animated: Bool) {
        super.viewDidDisappear(animated)
        MockSocket.shared.disconnect()
        audioController.stopAnyOngoingPlaying()
    }

    override var preferredStatusBarStyle: UIStatusBarStyle {
        return .lightContent
    }
    
    func loadFirstMessages() {
        DispatchQueue.global(qos: .userInitiated).async {
            let count = UserDefaults.standard.mockMessagesCount()
            SampleData.shared.getMessages(count: count) { messages in
                DispatchQueue.main.async {
                    self.messageList = messages
                    self.messagesCollectionView.reloadData()
                    self.messagesCollectionView.scrollToBottom()
                }
            }
        }
    }
    
    @objc func loadMoreMessages() {
        DispatchQueue.global(qos: .userInitiated).asyncAfter(deadline: .now() + 1) {
            SampleData.shared.getMessages(count: 20) { messages in
                DispatchQueue.main.async {
                    self.messageList.insert(contentsOf: messages, at: 0)
                    self.messagesCollectionView.reloadDataAndKeepOffset()
                    self.refreshControl.endRefreshing()
                }
            }
        }
    }
    
    func configureMessageCollectionView() {
        
        messagesCollectionView.messagesDataSource = self
        messagesCollectionView.messageCellDelegate = self
        
        scrollsToBottomOnKeyboardBeginsEditing = true // default false
        maintainPositionOnKeyboardFrameChanged = true // default false
        
        messagesCollectionView.refreshControl = refreshControl
    }
    
    func configureMessageInputBar() {
        messageInputBar.delegate = self
        messageInputBar.inputTextView.tintColor = .primaryColor
        messageInputBar.sendButton.setTitleColor(.primaryColor, for: .normal)
        messageInputBar.sendButton.setTitleColor(
            UIColor.primaryColor.withAlphaComponent(0.3),
            for: .highlighted
        )
    }
    
    // MARK: - Helpers
    
    func insertMessage(_ message: MockMessage) {
        messageList.append(message)
        // Reload last section to update header/footer labels and insert a new one
        messagesCollectionView.performBatchUpdates({
            messagesCollectionView.insertSections([messageList.count - 1])
            if messageList.count >= 2 {
                messagesCollectionView.reloadSections([messageList.count - 2])
            }
        }, completion: { [weak self] _ in
            if self?.isLastSectionVisible() == true {
                self?.messagesCollectionView.scrollToBottom(animated: true)
            }
        })
    }
    
    func isLastSectionVisible() -> Bool {
        
        guard !messageList.isEmpty else { return false }
        
        let lastIndexPath = IndexPath(item: 0, section: messageList.count - 1)
        
        return messagesCollectionView.indexPathsForVisibleItems.contains(lastIndexPath)
    }

    // MARK: - MessagesDataSource

    func currentSender() -> SenderType {
        return SampleData.shared.currentSender
    }

    func numberOfSections(in messagesCollectionView: MessagesCollectionView) -> Int {
        return messageList.count
    }

    func messageForItem(at indexPath: IndexPath, in messagesCollectionView: MessagesCollectionView) -> MessageType {
        return messageList[indexPath.section]
    }

    func cellTopLabelAttributedText(for message: MessageType, at indexPath: IndexPath) -> NSAttributedString? {
        if indexPath.section % 3 == 0 {
            return NSAttributedString(string: MessageKitDateFormatter.shared.string(from: message.sentDate), attributes: [NSAttributedString.Key.font: UIFont.boldSystemFont(ofSize: 10), NSAttributedString.Key.foregroundColor: UIColor.darkGray])
        }
        return nil
    }

    func cellBottomLabelAttributedText(for message: MessageType, at indexPath: IndexPath) -> NSAttributedString? {
        return NSAttributedString(string: "Read", attributes: [NSAttributedString.Key.font: UIFont.boldSystemFont(ofSize: 10), NSAttributedString.Key.foregroundColor: UIColor.darkGray])
    }

    func messageTopLabelAttributedText(for message: MessageType, at indexPath: IndexPath) -> NSAttributedString? {
        let name = message.sender.displayName
        return NSAttributedString(string: name, attributes: [NSAttributedString.Key.font: UIFont.preferredFont(forTextStyle: .caption1)])
    }

    func messageBottomLabelAttributedText(for message: MessageType, at indexPath: IndexPath) -> NSAttributedString? {
        let dateString = formatter.string(from: message.sentDate)
        return NSAttributedString(string: dateString, attributes: [NSAttributedString.Key.font: UIFont.preferredFont(forTextStyle: .caption2)])
    }
}

// MARK: - MessageCellDelegate

extension ChatViewController: MessageCellDelegate {
    func didTapAvatar(in cell: MessageCollectionViewCell) {
        print("Avatar tapped")
    }
    
    func didTapMessage(in cell: MessageCollectionViewCell) {
        print("Message tapped")
    }
    
    func didTapImage(in cell: MessageCollectionViewCell) {
        print("Image tapped")
    }
    
    func didTapCellTopLabel(in cell: MessageCollectionViewCell) {
        print("Top cell label tapped")
    }
    
    func didTapCellBottomLabel(in cell: MessageCollectionViewCell) {
        print("Bottom cell label tapped")
    }
    
    func didTapMessageTopLabel(in cell: MessageCollectionViewCell) {
        print("Top message label tapped")
    }
    
    func didTapMessageBottomLabel(in cell: MessageCollectionViewCell) {
        print("Bottom label tapped")
    }

    func didTapPlayButton(in cell: AudioMessageCell) {
        guard let indexPath = messagesCollectionView.indexPath(for: cell),
            let message = messagesCollectionView.messagesDataSource?.messageForItem(at: indexPath, in: messagesCollectionView) else {
                print("Failed to identify message when audio cell receive tap gesture")
                return
        }
        guard audioController.state != .stopped else {
            // There is no audio sound playing - prepare to start playing for given audio message
            audioController.playSound(for: message, in: cell)
            return
        }
        if audioController.playingMessage?.messageId == message.messageId {
            // tap occur in the current cell that is playing audio sound
            if audioController.state == .playing {
                audioController.pauseSound(for: message, in: cell)
            } else {
                audioController.resumeSound()
            }
        } else {
            // tap occur in a difference cell that the one is currently playing sound. First stop currently playing and start the sound for given message
            audioController.stopAnyOngoingPlaying()
            audioController.playSound(for: message, in: cell)
        }
    }

    func didStartAudio(in cell: AudioMessageCell) {
        print("Did start playing audio sound")
    }

    func didPauseAudio(in cell: AudioMessageCell) {
        print("Did pause audio sound")
    }

    func didStopAudio(in cell: AudioMessageCell) {
        print("Did stop audio sound")
    }

    func didTapAccessoryView(in cell: MessageCollectionViewCell) {
        print("Accessory view tapped")
    }

}

// MARK: - MessageLabelDelegate

extension ChatViewController: MessageLabelDelegate {
    func didSelectAddress(_ addressComponents: [String: String]) {
        print("Address Selected: \(addressComponents)")
    }
    
    func didSelectDate(_ date: Date) {
        print("Date Selected: \(date)")
    }
    
    func didSelectPhoneNumber(_ phoneNumber: String) {
        print("Phone Number Selected: \(phoneNumber)")
    }
    
    func didSelectURL(_ url: URL) {
        print("URL Selected: \(url)")
    }
    
    func didSelectTransitInformation(_ transitInformation: [String: String]) {
        print("TransitInformation Selected: \(transitInformation)")
    }

    func didSelectHashtag(_ hashtag: String) {
        print("Hashtag selected: \(hashtag)")
    }

    func didSelectMention(_ mention: String) {
        print("Mention selected: \(mention)")
    }

    func didSelectCustom(_ pattern: String, match: String?) {
        print("Custom data detector patter selected: \(pattern)")
    }
}

// MARK: - MessageInputBarDelegate

extension ChatViewController: InputBarAccessoryViewDelegate {
<<<<<<< HEAD

    @objc
    func inputBar(_ inputBar: InputBarAccessoryView, didPressSendButtonWith text: String) {
        processInputBar(messageInputBar)
    }

    func processInputBar(_ inputBar: InputBarAccessoryView) {
=======
    func inputBar(_ inputBar: InputBarAccessoryView, didPressSendButtonWith text: String) {
>>>>>>> 67339058
        // Here we can parse for which substrings were autocompleted
        let attributedText = inputBar.inputTextView.attributedText!
        let range = NSRange(location: 0, length: attributedText.length)
        attributedText.enumerateAttribute(.autocompleted, in: range, options: []) { (_, range, _) in

            let substring = attributedText.attributedSubstring(from: range)
            let context = substring.attribute(.autocompletedContext, at: 0, effectiveRange: nil)
            print("Autocompleted: `", substring, "` with context: ", context ?? [])
        }

        let components = inputBar.inputTextView.components
        inputBar.inputTextView.text = String()
        inputBar.invalidatePlugins()
        // Send button activity animation
        inputBar.sendButton.startAnimating()
        inputBar.inputTextView.placeholder = "Sending..."
        // Resign first responder for iPad split view
        inputBar.inputTextView.resignFirstResponder()
        DispatchQueue.global(qos: .default).async {
            // fake send request task
            sleep(1)
            DispatchQueue.main.async { [weak self] in
                inputBar.sendButton.stopAnimating()
                inputBar.inputTextView.placeholder = "Aa"
                self?.insertMessages(components)
                self?.messagesCollectionView.scrollToBottom(animated: true)
            }
        }
    }

    private func insertMessages(_ data: [Any]) {
        for component in data {
            let user = SampleData.shared.currentSender
            if let str = component as? String {
                let message = MockMessage(text: str, user: user, messageId: UUID().uuidString, date: Date())
                insertMessage(message)
            } else if let img = component as? UIImage {
                let message = MockMessage(image: img, user: user, messageId: UUID().uuidString, date: Date())
                insertMessage(message)
            }
        }
    }
}<|MERGE_RESOLUTION|>--- conflicted
+++ resolved
@@ -301,7 +301,6 @@
 // MARK: - MessageInputBarDelegate
 
 extension ChatViewController: InputBarAccessoryViewDelegate {
-<<<<<<< HEAD
 
     @objc
     func inputBar(_ inputBar: InputBarAccessoryView, didPressSendButtonWith text: String) {
@@ -309,9 +308,6 @@
     }
 
     func processInputBar(_ inputBar: InputBarAccessoryView) {
-=======
-    func inputBar(_ inputBar: InputBarAccessoryView, didPressSendButtonWith text: String) {
->>>>>>> 67339058
         // Here we can parse for which substrings were autocompleted
         let attributedText = inputBar.inputTextView.attributedText!
         let range = NSRange(location: 0, length: attributedText.length)
