PODS:
<<<<<<< HEAD
  - InputBarAccessoryView (4.3.1):
    - InputBarAccessoryView/Core (= 4.3.1)
  - InputBarAccessoryView/Core (4.3.1)
=======
  - InputBarAccessoryView (4.3.2):
    - InputBarAccessoryView/Core (= 4.3.2)
  - InputBarAccessoryView/Core (4.3.2)
>>>>>>> d52d57cc
  - MessageKit (3.1.0):
    - InputBarAccessoryView (~> 4.3.0)
  - SwiftLint (0.39.1)

DEPENDENCIES:
  - MessageKit (from `../`)
  - SwiftLint (~> 0.39.1)

SPEC REPOS:
  trunk:
    - InputBarAccessoryView
    - SwiftLint

EXTERNAL SOURCES:
  MessageKit:
    :path: "../"

SPEC CHECKSUMS:
<<<<<<< HEAD
  InputBarAccessoryView: 58a348be7ea2736c7eec60e5c315511c2dbb39fd
  MessageKit: 3c593dc22f7465f74822e4a873ef3157a3e05080
=======
  InputBarAccessoryView: 7985d418040a05fe894bd4b8328dd43ab35517c3
  MessageKit: d0c1c91a9d575b8837749623b45bbc3dfccb1328
>>>>>>> d52d57cc
  SwiftLint: 55e96a4a4d537d4a3156859fc1c54bd24851a046

PODFILE CHECKSUM: 3d2d8513a2319438f3480a9f1397e1f78b0a5021

COCOAPODS: 1.9.1<|MERGE_RESOLUTION|>--- conflicted
+++ resolved
@@ -1,13 +1,7 @@
 PODS:
-<<<<<<< HEAD
-  - InputBarAccessoryView (4.3.1):
-    - InputBarAccessoryView/Core (= 4.3.1)
-  - InputBarAccessoryView/Core (4.3.1)
-=======
   - InputBarAccessoryView (4.3.2):
     - InputBarAccessoryView/Core (= 4.3.2)
   - InputBarAccessoryView/Core (4.3.2)
->>>>>>> d52d57cc
   - MessageKit (3.1.0):
     - InputBarAccessoryView (~> 4.3.0)
   - SwiftLint (0.39.1)
@@ -26,13 +20,8 @@
     :path: "../"
 
 SPEC CHECKSUMS:
-<<<<<<< HEAD
-  InputBarAccessoryView: 58a348be7ea2736c7eec60e5c315511c2dbb39fd
+  InputBarAccessoryView: 7985d418040a05fe894bd4b8328dd43ab35517c3
   MessageKit: 3c593dc22f7465f74822e4a873ef3157a3e05080
-=======
-  InputBarAccessoryView: 7985d418040a05fe894bd4b8328dd43ab35517c3
-  MessageKit: d0c1c91a9d575b8837749623b45bbc3dfccb1328
->>>>>>> d52d57cc
   SwiftLint: 55e96a4a4d537d4a3156859fc1c54bd24851a046
 
 PODFILE CHECKSUM: 3d2d8513a2319438f3480a9f1397e1f78b0a5021
