// !$*UTF8*$!
{
	archiveVersion = 1;
	classes = {
	};
	objectVersion = 46;
	objects = {

/* Begin PBXBuildFile section */
<<<<<<< HEAD
		1F16CA6DDBA8B2AED7933182 /* Pods_ChatExample.framework in Frameworks */ = {isa = PBXBuildFile; fileRef = C5667D3D8E25D4659A3133C2 /* Pods_ChatExample.framework */; };
=======
		1C5433DD24C389C300A5383B /* MessagesView.swift in Sources */ = {isa = PBXBuildFile; fileRef = 1C5433DC24C389C300A5383B /* MessagesView.swift */; };
		1C5433DF24C38DBF00A5383B /* SwiftUI.framework in Frameworks */ = {isa = PBXBuildFile; fileRef = 1C5433DE24C38DBF00A5383B /* SwiftUI.framework */; settings = {ATTRIBUTES = (Weak, ); }; };
		1C5433E224C3A33600A5383B /* SwiftUIExampleView.swift in Sources */ = {isa = PBXBuildFile; fileRef = 1C5433E124C3A33600A5383B /* SwiftUIExampleView.swift */; };
>>>>>>> 39e4ad57
		383B9EB32172A1C4008AB91A /* MockUser.swift in Sources */ = {isa = PBXBuildFile; fileRef = 383B9EB22172A1C4008AB91A /* MockUser.swift */; };
		385C2922211FF32E0010B4BA /* CustomCell.swift in Sources */ = {isa = PBXBuildFile; fileRef = 385C2920211FF32E0010B4BA /* CustomCell.swift */; };
		385C2923211FF32E0010B4BA /* TableViewCells.swift in Sources */ = {isa = PBXBuildFile; fileRef = 385C2921211FF32E0010B4BA /* TableViewCells.swift */; };
		385C2927211FF33B0010B4BA /* MockSocket.swift in Sources */ = {isa = PBXBuildFile; fileRef = 385C2925211FF33A0010B4BA /* MockSocket.swift */; };
		385C2928211FF33B0010B4BA /* MockMessage.swift in Sources */ = {isa = PBXBuildFile; fileRef = 385C2926211FF33B0010B4BA /* MockMessage.swift */; };
		385C292B211FF3450010B4BA /* Settings+UserDefaults.swift in Sources */ = {isa = PBXBuildFile; fileRef = 385C292A211FF3450010B4BA /* Settings+UserDefaults.swift */; };
		385C292D211FF3520010B4BA /* CustomMessageFlowLayout.swift in Sources */ = {isa = PBXBuildFile; fileRef = 385C292C211FF3520010B4BA /* CustomMessageFlowLayout.swift */; };
		385C2931211FF3630010B4BA /* UIColor+Extensions.swift in Sources */ = {isa = PBXBuildFile; fileRef = 385C292F211FF3630010B4BA /* UIColor+Extensions.swift */; };
		385C2932211FF3630010B4BA /* UIViewController+Extensions.swift in Sources */ = {isa = PBXBuildFile; fileRef = 385C2930211FF3630010B4BA /* UIViewController+Extensions.swift */; };
		385C2937211FF37B0010B4BA /* SampleData.swift in Sources */ = {isa = PBXBuildFile; fileRef = 385C2934211FF37A0010B4BA /* SampleData.swift */; };
		385C2939211FF37B0010B4BA /* Lorem.swift in Sources */ = {isa = PBXBuildFile; fileRef = 385C2936211FF37B0010B4BA /* Lorem.swift */; };
		385C2942211FF38F0010B4BA /* AdvancedExampleViewController.swift in Sources */ = {isa = PBXBuildFile; fileRef = 385C293B211FF38E0010B4BA /* AdvancedExampleViewController.swift */; };
		385C2943211FF38F0010B4BA /* SettingsViewController.swift in Sources */ = {isa = PBXBuildFile; fileRef = 385C293C211FF38E0010B4BA /* SettingsViewController.swift */; };
		385C2944211FF38F0010B4BA /* MessageContainerController.swift in Sources */ = {isa = PBXBuildFile; fileRef = 385C293D211FF38F0010B4BA /* MessageContainerController.swift */; };
		385C2945211FF38F0010B4BA /* NavigationController.swift in Sources */ = {isa = PBXBuildFile; fileRef = 385C293E211FF38F0010B4BA /* NavigationController.swift */; };
		385C2946211FF38F0010B4BA /* LaunchViewController.swift in Sources */ = {isa = PBXBuildFile; fileRef = 385C293F211FF38F0010B4BA /* LaunchViewController.swift */; };
		385C2947211FF38F0010B4BA /* BasicExampleViewController.swift in Sources */ = {isa = PBXBuildFile; fileRef = 385C2940211FF38F0010B4BA /* BasicExampleViewController.swift */; };
		385C2948211FF38F0010B4BA /* ChatViewController.swift in Sources */ = {isa = PBXBuildFile; fileRef = 385C2941211FF38F0010B4BA /* ChatViewController.swift */; };
		38CCCC592258419300DD5482 /* AutocompleteExampleViewController.swift in Sources */ = {isa = PBXBuildFile; fileRef = 38CCCC582258419300DD5482 /* AutocompleteExampleViewController.swift */; };
		50739F9621C5090A008CA369 /* BasicAudioController.swift in Sources */ = {isa = PBXBuildFile; fileRef = 50739F9521C5090A008CA369 /* BasicAudioController.swift */; };
		5074EF4E2163555900D82952 /* sound2.m4a in Resources */ = {isa = PBXBuildFile; fileRef = 5074EF4C2163555900D82952 /* sound2.m4a */; };
		5074EF4F2163555900D82952 /* sound1.m4a in Resources */ = {isa = PBXBuildFile; fileRef = 5074EF4D2163555900D82952 /* sound1.m4a */; };
		63ECDABE24182A470016C349 /* MessageSubviewViewController.swift in Sources */ = {isa = PBXBuildFile; fileRef = 63ECDABD24182A470016C349 /* MessageSubviewViewController.swift */; };
		63ECDAC2241889630016C349 /* MessageSubviewContainerViewController.swift in Sources */ = {isa = PBXBuildFile; fileRef = 63ECDAC1241889630016C349 /* MessageSubviewContainerViewController.swift */; };
		882B5E811CF7D53600B6E160 /* AppDelegate.swift in Sources */ = {isa = PBXBuildFile; fileRef = 882B5E781CF7D53600B6E160 /* AppDelegate.swift */; };
		882B5E821CF7D53600B6E160 /* Assets.xcassets in Resources */ = {isa = PBXBuildFile; fileRef = 882B5E791CF7D53600B6E160 /* Assets.xcassets */; };
		882B5E831CF7D53600B6E160 /* LaunchScreen.storyboard in Resources */ = {isa = PBXBuildFile; fileRef = 882B5E7A1CF7D53600B6E160 /* LaunchScreen.storyboard */; };
		882B5E901CF7D56000B6E160 /* ChatExampleUITests.swift in Sources */ = {isa = PBXBuildFile; fileRef = 882B5E8E1CF7D56000B6E160 /* ChatExampleUITests.swift */; };
		882B5E951CF7D56E00B6E160 /* ChatExampleTests.swift in Sources */ = {isa = PBXBuildFile; fileRef = 882B5E931CF7D56E00B6E160 /* ChatExampleTests.swift */; };
		8A6054E86269A028EFCCA862 /* Pods_ChatExampleTests.framework in Frameworks */ = {isa = PBXBuildFile; fileRef = 4E9F9C2F0EDEAB72320FDD25 /* Pods_ChatExampleTests.framework */; };
		9961327FB4F9B96CFD84A126 /* Pods_ChatExampleUITests.framework in Frameworks */ = {isa = PBXBuildFile; fileRef = 10FACBA391F222F83B0D0F14 /* Pods_ChatExampleUITests.framework */; };
/* End PBXBuildFile section */

/* Begin PBXContainerItemProxy section */
		882B5E4A1CF7D4B900B6E160 /* PBXContainerItemProxy */ = {
			isa = PBXContainerItemProxy;
			containerPortal = 882B5E2B1CF7D4B900B6E160 /* Project object */;
			proxyType = 1;
			remoteGlobalIDString = 882B5E321CF7D4B900B6E160;
			remoteInfo = ChatExample;
		};
		882B5E551CF7D4B900B6E160 /* PBXContainerItemProxy */ = {
			isa = PBXContainerItemProxy;
			containerPortal = 882B5E2B1CF7D4B900B6E160 /* Project object */;
			proxyType = 1;
			remoteGlobalIDString = 882B5E321CF7D4B900B6E160;
			remoteInfo = ChatExample;
		};
/* End PBXContainerItemProxy section */

/* Begin PBXCopyFilesBuildPhase section */
		882B5EA41CF7D8D100B6E160 /* Embed Frameworks */ = {
			isa = PBXCopyFilesBuildPhase;
			buildActionMask = 2147483647;
			dstPath = "";
			dstSubfolderSpec = 10;
			files = (
			);
			name = "Embed Frameworks";
			runOnlyForDeploymentPostprocessing = 0;
		};
/* End PBXCopyFilesBuildPhase section */

/* Begin PBXFileReference section */
<<<<<<< HEAD
		10FACBA391F222F83B0D0F14 /* Pods_ChatExampleUITests.framework */ = {isa = PBXFileReference; explicitFileType = wrapper.framework; includeInIndex = 0; path = Pods_ChatExampleUITests.framework; sourceTree = BUILT_PRODUCTS_DIR; };
		14FD0CD310DC61B22EE2F774 /* Pods-ChatExampleTests.debug.xcconfig */ = {isa = PBXFileReference; includeInIndex = 1; lastKnownFileType = text.xcconfig; name = "Pods-ChatExampleTests.debug.xcconfig"; path = "Target Support Files/Pods-ChatExampleTests/Pods-ChatExampleTests.debug.xcconfig"; sourceTree = "<group>"; };
		15E7C4C168DF654D009EE593 /* Pods-ChatExample.release.xcconfig */ = {isa = PBXFileReference; includeInIndex = 1; lastKnownFileType = text.xcconfig; name = "Pods-ChatExample.release.xcconfig"; path = "Target Support Files/Pods-ChatExample/Pods-ChatExample.release.xcconfig"; sourceTree = "<group>"; };
		19FCAA41E5FB273F95706474 /* Pods-ChatExample.debug.xcconfig */ = {isa = PBXFileReference; includeInIndex = 1; lastKnownFileType = text.xcconfig; name = "Pods-ChatExample.debug.xcconfig"; path = "Target Support Files/Pods-ChatExample/Pods-ChatExample.debug.xcconfig"; sourceTree = "<group>"; };
=======
		0364943D08CDBE656E6F6DF8 /* Pods-ChatExampleTests.debug.xcconfig */ = {isa = PBXFileReference; includeInIndex = 1; lastKnownFileType = text.xcconfig; name = "Pods-ChatExampleTests.debug.xcconfig"; path = "Pods/Target Support Files/Pods-ChatExampleTests/Pods-ChatExampleTests.debug.xcconfig"; sourceTree = "<group>"; };
		1C5433DC24C389C300A5383B /* MessagesView.swift */ = {isa = PBXFileReference; lastKnownFileType = sourcecode.swift; path = MessagesView.swift; sourceTree = "<group>"; };
		1C5433DE24C38DBF00A5383B /* SwiftUI.framework */ = {isa = PBXFileReference; lastKnownFileType = wrapper.framework; name = SwiftUI.framework; path = System/Library/Frameworks/SwiftUI.framework; sourceTree = SDKROOT; };
		1C5433E124C3A33600A5383B /* SwiftUIExampleView.swift */ = {isa = PBXFileReference; lastKnownFileType = sourcecode.swift; path = SwiftUIExampleView.swift; sourceTree = "<group>"; };
		2AC6E3F5C11E39F57598DBE6 /* Pods_ChatExampleUITests.framework */ = {isa = PBXFileReference; explicitFileType = wrapper.framework; includeInIndex = 0; path = Pods_ChatExampleUITests.framework; sourceTree = BUILT_PRODUCTS_DIR; };
>>>>>>> 39e4ad57
		383B9EB22172A1C4008AB91A /* MockUser.swift */ = {isa = PBXFileReference; lastKnownFileType = sourcecode.swift; path = MockUser.swift; sourceTree = "<group>"; };
		385C2920211FF32E0010B4BA /* CustomCell.swift */ = {isa = PBXFileReference; fileEncoding = 4; lastKnownFileType = sourcecode.swift; path = CustomCell.swift; sourceTree = "<group>"; };
		385C2921211FF32E0010B4BA /* TableViewCells.swift */ = {isa = PBXFileReference; fileEncoding = 4; lastKnownFileType = sourcecode.swift; path = TableViewCells.swift; sourceTree = "<group>"; };
		385C2925211FF33A0010B4BA /* MockSocket.swift */ = {isa = PBXFileReference; fileEncoding = 4; lastKnownFileType = sourcecode.swift; path = MockSocket.swift; sourceTree = "<group>"; };
		385C2926211FF33B0010B4BA /* MockMessage.swift */ = {isa = PBXFileReference; fileEncoding = 4; lastKnownFileType = sourcecode.swift; path = MockMessage.swift; sourceTree = "<group>"; };
		385C292A211FF3450010B4BA /* Settings+UserDefaults.swift */ = {isa = PBXFileReference; fileEncoding = 4; lastKnownFileType = sourcecode.swift; path = "Settings+UserDefaults.swift"; sourceTree = "<group>"; };
		385C292C211FF3520010B4BA /* CustomMessageFlowLayout.swift */ = {isa = PBXFileReference; fileEncoding = 4; lastKnownFileType = sourcecode.swift; path = CustomMessageFlowLayout.swift; sourceTree = "<group>"; };
		385C292F211FF3630010B4BA /* UIColor+Extensions.swift */ = {isa = PBXFileReference; fileEncoding = 4; lastKnownFileType = sourcecode.swift; path = "UIColor+Extensions.swift"; sourceTree = "<group>"; };
		385C2930211FF3630010B4BA /* UIViewController+Extensions.swift */ = {isa = PBXFileReference; fileEncoding = 4; lastKnownFileType = sourcecode.swift; path = "UIViewController+Extensions.swift"; sourceTree = "<group>"; };
		385C2934211FF37A0010B4BA /* SampleData.swift */ = {isa = PBXFileReference; fileEncoding = 4; lastKnownFileType = sourcecode.swift; path = SampleData.swift; sourceTree = "<group>"; };
		385C2936211FF37B0010B4BA /* Lorem.swift */ = {isa = PBXFileReference; fileEncoding = 4; lastKnownFileType = sourcecode.swift; path = Lorem.swift; sourceTree = "<group>"; };
		385C293B211FF38E0010B4BA /* AdvancedExampleViewController.swift */ = {isa = PBXFileReference; fileEncoding = 4; lastKnownFileType = sourcecode.swift; path = AdvancedExampleViewController.swift; sourceTree = "<group>"; };
		385C293C211FF38E0010B4BA /* SettingsViewController.swift */ = {isa = PBXFileReference; fileEncoding = 4; lastKnownFileType = sourcecode.swift; path = SettingsViewController.swift; sourceTree = "<group>"; };
		385C293D211FF38F0010B4BA /* MessageContainerController.swift */ = {isa = PBXFileReference; fileEncoding = 4; lastKnownFileType = sourcecode.swift; path = MessageContainerController.swift; sourceTree = "<group>"; };
		385C293E211FF38F0010B4BA /* NavigationController.swift */ = {isa = PBXFileReference; fileEncoding = 4; lastKnownFileType = sourcecode.swift; path = NavigationController.swift; sourceTree = "<group>"; };
		385C293F211FF38F0010B4BA /* LaunchViewController.swift */ = {isa = PBXFileReference; fileEncoding = 4; lastKnownFileType = sourcecode.swift; path = LaunchViewController.swift; sourceTree = "<group>"; };
		385C2940211FF38F0010B4BA /* BasicExampleViewController.swift */ = {isa = PBXFileReference; fileEncoding = 4; lastKnownFileType = sourcecode.swift; path = BasicExampleViewController.swift; sourceTree = "<group>"; };
		385C2941211FF38F0010B4BA /* ChatViewController.swift */ = {isa = PBXFileReference; fileEncoding = 4; lastKnownFileType = sourcecode.swift; path = ChatViewController.swift; sourceTree = "<group>"; };
		38CCCC582258419300DD5482 /* AutocompleteExampleViewController.swift */ = {isa = PBXFileReference; lastKnownFileType = sourcecode.swift; path = AutocompleteExampleViewController.swift; sourceTree = "<group>"; };
		4E9F9C2F0EDEAB72320FDD25 /* Pods_ChatExampleTests.framework */ = {isa = PBXFileReference; explicitFileType = wrapper.framework; includeInIndex = 0; path = Pods_ChatExampleTests.framework; sourceTree = BUILT_PRODUCTS_DIR; };
		50739F9521C5090A008CA369 /* BasicAudioController.swift */ = {isa = PBXFileReference; fileEncoding = 4; lastKnownFileType = sourcecode.swift; path = BasicAudioController.swift; sourceTree = "<group>"; };
		5074EF4C2163555900D82952 /* sound2.m4a */ = {isa = PBXFileReference; lastKnownFileType = file; path = sound2.m4a; sourceTree = "<group>"; };
		5074EF4D2163555900D82952 /* sound1.m4a */ = {isa = PBXFileReference; lastKnownFileType = file; path = sound1.m4a; sourceTree = "<group>"; };
		59A26FF036CD2E01EB584DD4 /* Pods-ChatExampleUITests.debug.xcconfig */ = {isa = PBXFileReference; includeInIndex = 1; lastKnownFileType = text.xcconfig; name = "Pods-ChatExampleUITests.debug.xcconfig"; path = "Target Support Files/Pods-ChatExampleUITests/Pods-ChatExampleUITests.debug.xcconfig"; sourceTree = "<group>"; };
		63ECDABD24182A470016C349 /* MessageSubviewViewController.swift */ = {isa = PBXFileReference; lastKnownFileType = sourcecode.swift; path = MessageSubviewViewController.swift; sourceTree = "<group>"; };
		63ECDAC1241889630016C349 /* MessageSubviewContainerViewController.swift */ = {isa = PBXFileReference; lastKnownFileType = sourcecode.swift; path = MessageSubviewContainerViewController.swift; sourceTree = "<group>"; };
		6C3126C15C32473251B076B9 /* Pods-ChatExampleUITests.release.xcconfig */ = {isa = PBXFileReference; includeInIndex = 1; lastKnownFileType = text.xcconfig; name = "Pods-ChatExampleUITests.release.xcconfig"; path = "Target Support Files/Pods-ChatExampleUITests/Pods-ChatExampleUITests.release.xcconfig"; sourceTree = "<group>"; };
		75ED670DD62F2DA4182B816D /* Pods-ChatExampleTests.release.xcconfig */ = {isa = PBXFileReference; includeInIndex = 1; lastKnownFileType = text.xcconfig; name = "Pods-ChatExampleTests.release.xcconfig"; path = "Target Support Files/Pods-ChatExampleTests/Pods-ChatExampleTests.release.xcconfig"; sourceTree = "<group>"; };
		882B5E331CF7D4B900B6E160 /* ChatExample.app */ = {isa = PBXFileReference; explicitFileType = wrapper.application; includeInIndex = 0; path = ChatExample.app; sourceTree = BUILT_PRODUCTS_DIR; };
		882B5E491CF7D4B900B6E160 /* ChatExampleTests.xctest */ = {isa = PBXFileReference; explicitFileType = wrapper.cfbundle; includeInIndex = 0; path = ChatExampleTests.xctest; sourceTree = BUILT_PRODUCTS_DIR; };
		882B5E541CF7D4B900B6E160 /* ChatExampleUITests.xctest */ = {isa = PBXFileReference; explicitFileType = wrapper.cfbundle; includeInIndex = 0; path = ChatExampleUITests.xctest; sourceTree = BUILT_PRODUCTS_DIR; };
		882B5E781CF7D53600B6E160 /* AppDelegate.swift */ = {isa = PBXFileReference; fileEncoding = 4; lastKnownFileType = sourcecode.swift; path = AppDelegate.swift; sourceTree = "<group>"; };
		882B5E791CF7D53600B6E160 /* Assets.xcassets */ = {isa = PBXFileReference; lastKnownFileType = folder.assetcatalog; path = Assets.xcassets; sourceTree = "<group>"; };
		882B5E7B1CF7D53600B6E160 /* Base */ = {isa = PBXFileReference; lastKnownFileType = file.storyboard; name = Base; path = Base.lproj/LaunchScreen.storyboard; sourceTree = "<group>"; };
		882B5E7F1CF7D53600B6E160 /* Info.plist */ = {isa = PBXFileReference; fileEncoding = 4; lastKnownFileType = text.plist.xml; path = Info.plist; sourceTree = "<group>"; };
		882B5E8E1CF7D56000B6E160 /* ChatExampleUITests.swift */ = {isa = PBXFileReference; fileEncoding = 4; lastKnownFileType = sourcecode.swift; path = ChatExampleUITests.swift; sourceTree = "<group>"; };
		882B5E8F1CF7D56000B6E160 /* Info.plist */ = {isa = PBXFileReference; fileEncoding = 4; lastKnownFileType = text.plist.xml; path = Info.plist; sourceTree = "<group>"; };
		882B5E931CF7D56E00B6E160 /* ChatExampleTests.swift */ = {isa = PBXFileReference; fileEncoding = 4; lastKnownFileType = sourcecode.swift; path = ChatExampleTests.swift; sourceTree = "<group>"; };
		882B5E941CF7D56E00B6E160 /* Info.plist */ = {isa = PBXFileReference; fileEncoding = 4; lastKnownFileType = text.plist.xml; path = Info.plist; sourceTree = "<group>"; };
		C5667D3D8E25D4659A3133C2 /* Pods_ChatExample.framework */ = {isa = PBXFileReference; explicitFileType = wrapper.framework; includeInIndex = 0; path = Pods_ChatExample.framework; sourceTree = BUILT_PRODUCTS_DIR; };
/* End PBXFileReference section */

/* Begin PBXFrameworksBuildPhase section */
		882B5E301CF7D4B900B6E160 /* Frameworks */ = {
			isa = PBXFrameworksBuildPhase;
			buildActionMask = 2147483647;
			files = (
<<<<<<< HEAD
				1F16CA6DDBA8B2AED7933182 /* Pods_ChatExample.framework in Frameworks */,
=======
				1C5433DF24C38DBF00A5383B /* SwiftUI.framework in Frameworks */,
				C7CA53A1B85256A5097E7DC7 /* Pods_ChatExample.framework in Frameworks */,
>>>>>>> 39e4ad57
			);
			runOnlyForDeploymentPostprocessing = 0;
		};
		882B5E461CF7D4B900B6E160 /* Frameworks */ = {
			isa = PBXFrameworksBuildPhase;
			buildActionMask = 2147483647;
			files = (
				8A6054E86269A028EFCCA862 /* Pods_ChatExampleTests.framework in Frameworks */,
			);
			runOnlyForDeploymentPostprocessing = 0;
		};
		882B5E511CF7D4B900B6E160 /* Frameworks */ = {
			isa = PBXFrameworksBuildPhase;
			buildActionMask = 2147483647;
			files = (
				9961327FB4F9B96CFD84A126 /* Pods_ChatExampleUITests.framework in Frameworks */,
			);
			runOnlyForDeploymentPostprocessing = 0;
		};
/* End PBXFrameworksBuildPhase section */

/* Begin PBXGroup section */
<<<<<<< HEAD
		13FCBEED2424D36900CB489F /* Resources */ = {
			isa = PBXGroup;
			children = (
				882B5E7F1CF7D53600B6E160 /* Info.plist */,
				882B5E791CF7D53600B6E160 /* Assets.xcassets */,
				882B5E7A1CF7D53600B6E160 /* LaunchScreen.storyboard */,
			);
			path = Resources;
=======
		1C5433E024C3A32400A5383B /* SwiftUI */ = {
			isa = PBXGroup;
			children = (
				1C5433DC24C389C300A5383B /* MessagesView.swift */,
				1C5433E124C3A33600A5383B /* SwiftUIExampleView.swift */,
			);
			path = SwiftUI;
>>>>>>> 39e4ad57
			sourceTree = "<group>";
		};
		385C2924211FF3310010B4BA /* Views */ = {
			isa = PBXGroup;
			children = (
				1C5433E024C3A32400A5383B /* SwiftUI */,
				385C2920211FF32E0010B4BA /* CustomCell.swift */,
				385C2921211FF32E0010B4BA /* TableViewCells.swift */,
			);
			path = Views;
			sourceTree = "<group>";
		};
		385C2929211FF33D0010B4BA /* Models */ = {
			isa = PBXGroup;
			children = (
				385C2926211FF33B0010B4BA /* MockMessage.swift */,
				385C2925211FF33A0010B4BA /* MockSocket.swift */,
				383B9EB22172A1C4008AB91A /* MockUser.swift */,
			);
			path = Models;
			sourceTree = "<group>";
		};
		385C292E211FF3540010B4BA /* Layout */ = {
			isa = PBXGroup;
			children = (
				385C292C211FF3520010B4BA /* CustomMessageFlowLayout.swift */,
			);
			path = Layout;
			sourceTree = "<group>";
		};
		385C2933211FF3670010B4BA /* Extensions */ = {
			isa = PBXGroup;
			children = (
				385C292A211FF3450010B4BA /* Settings+UserDefaults.swift */,
				385C292F211FF3630010B4BA /* UIColor+Extensions.swift */,
				385C2930211FF3630010B4BA /* UIViewController+Extensions.swift */,
			);
			path = Extensions;
			sourceTree = "<group>";
		};
		385C293A211FF3800010B4BA /* Data Generation */ = {
			isa = PBXGroup;
			children = (
				385C2936211FF37B0010B4BA /* Lorem.swift */,
				385C2934211FF37A0010B4BA /* SampleData.swift */,
			);
			path = "Data Generation";
			sourceTree = "<group>";
		};
		385C2949211FF3930010B4BA /* View Controllers */ = {
			isa = PBXGroup;
			children = (
				385C293B211FF38E0010B4BA /* AdvancedExampleViewController.swift */,
				38CCCC582258419300DD5482 /* AutocompleteExampleViewController.swift */,
				385C2940211FF38F0010B4BA /* BasicExampleViewController.swift */,
				385C2941211FF38F0010B4BA /* ChatViewController.swift */,
				385C293F211FF38F0010B4BA /* LaunchViewController.swift */,
				385C293D211FF38F0010B4BA /* MessageContainerController.swift */,
				385C293E211FF38F0010B4BA /* NavigationController.swift */,
				385C293C211FF38E0010B4BA /* SettingsViewController.swift */,
				63ECDABD24182A470016C349 /* MessageSubviewViewController.swift */,
				63ECDAC1241889630016C349 /* MessageSubviewContainerViewController.swift */,
			);
			path = "View Controllers";
			sourceTree = "<group>";
		};
		50739F9421C5075D008CA369 /* AudioController */ = {
			isa = PBXGroup;
			children = (
				50739F9521C5090A008CA369 /* BasicAudioController.swift */,
			);
			path = AudioController;
			sourceTree = "<group>";
		};
		5074EF4B2163554900D82952 /* Sounds */ = {
			isa = PBXGroup;
			children = (
				5074EF4D2163555900D82952 /* sound1.m4a */,
				5074EF4C2163555900D82952 /* sound2.m4a */,
			);
			path = Sounds;
			sourceTree = "<group>";
		};
		7077DB8E202C35C7500F8863 /* Pods */ = {
			isa = PBXGroup;
			children = (
				19FCAA41E5FB273F95706474 /* Pods-ChatExample.debug.xcconfig */,
				15E7C4C168DF654D009EE593 /* Pods-ChatExample.release.xcconfig */,
				14FD0CD310DC61B22EE2F774 /* Pods-ChatExampleTests.debug.xcconfig */,
				75ED670DD62F2DA4182B816D /* Pods-ChatExampleTests.release.xcconfig */,
				59A26FF036CD2E01EB584DD4 /* Pods-ChatExampleUITests.debug.xcconfig */,
				6C3126C15C32473251B076B9 /* Pods-ChatExampleUITests.release.xcconfig */,
			);
			path = Pods;
			sourceTree = "<group>";
		};
		882B5E2A1CF7D4B900B6E160 = {
			isa = PBXGroup;
			children = (
				882B5E771CF7D53600B6E160 /* Sources */,
				882B5E921CF7D56D00B6E160 /* Tests */,
				882B5E8D1CF7D56000B6E160 /* UITests */,
				882B5E341CF7D4B900B6E160 /* Products */,
				7077DB8E202C35C7500F8863 /* Pods */,
				955AE3B8EFF8FDB8F572D3F7 /* Frameworks */,
			);
			sourceTree = "<group>";
		};
		882B5E341CF7D4B900B6E160 /* Products */ = {
			isa = PBXGroup;
			children = (
				882B5E331CF7D4B900B6E160 /* ChatExample.app */,
				882B5E491CF7D4B900B6E160 /* ChatExampleTests.xctest */,
				882B5E541CF7D4B900B6E160 /* ChatExampleUITests.xctest */,
			);
			name = Products;
			sourceTree = "<group>";
		};
		882B5E771CF7D53600B6E160 /* Sources */ = {
			isa = PBXGroup;
			children = (
				882B5E781CF7D53600B6E160 /* AppDelegate.swift */,
				50739F9421C5075D008CA369 /* AudioController */,
				385C293A211FF3800010B4BA /* Data Generation */,
				385C2933211FF3670010B4BA /* Extensions */,
				385C292E211FF3540010B4BA /* Layout */,
				385C2929211FF33D0010B4BA /* Models */,
				13FCBEED2424D36900CB489F /* Resources */,
				5074EF4B2163554900D82952 /* Sounds */,
				385C2949211FF3930010B4BA /* View Controllers */,
				385C2924211FF3310010B4BA /* Views */,
			);
			path = Sources;
			sourceTree = "<group>";
		};
		882B5E8D1CF7D56000B6E160 /* UITests */ = {
			isa = PBXGroup;
			children = (
				882B5E8E1CF7D56000B6E160 /* ChatExampleUITests.swift */,
				882B5E8F1CF7D56000B6E160 /* Info.plist */,
			);
			path = UITests;
			sourceTree = "<group>";
		};
		882B5E921CF7D56D00B6E160 /* Tests */ = {
			isa = PBXGroup;
			children = (
				882B5E931CF7D56E00B6E160 /* ChatExampleTests.swift */,
				882B5E941CF7D56E00B6E160 /* Info.plist */,
			);
			path = Tests;
			sourceTree = "<group>";
		};
		955AE3B8EFF8FDB8F572D3F7 /* Frameworks */ = {
			isa = PBXGroup;
			children = (
<<<<<<< HEAD
				C5667D3D8E25D4659A3133C2 /* Pods_ChatExample.framework */,
				4E9F9C2F0EDEAB72320FDD25 /* Pods_ChatExampleTests.framework */,
				10FACBA391F222F83B0D0F14 /* Pods_ChatExampleUITests.framework */,
=======
				1C5433DE24C38DBF00A5383B /* SwiftUI.framework */,
				3B316705C4717C3B4C916D62 /* Pods_ChatExample.framework */,
				56F0AC85B38034EC92CCBC7D /* Pods_ChatExampleTests.framework */,
				2AC6E3F5C11E39F57598DBE6 /* Pods_ChatExampleUITests.framework */,
>>>>>>> 39e4ad57
			);
			name = Frameworks;
			sourceTree = "<group>";
		};
/* End PBXGroup section */

/* Begin PBXNativeTarget section */
		882B5E321CF7D4B900B6E160 /* ChatExample */ = {
			isa = PBXNativeTarget;
			buildConfigurationList = 882B5E5D1CF7D4B900B6E160 /* Build configuration list for PBXNativeTarget "ChatExample" */;
			buildPhases = (
				E7BB45552790947BDC7DB000 /* [CP] Check Pods Manifest.lock */,
				882B5E2F1CF7D4B900B6E160 /* Sources */,
				882B5E301CF7D4B900B6E160 /* Frameworks */,
				882B5E311CF7D4B900B6E160 /* Resources */,
				882B5EA41CF7D8D100B6E160 /* Embed Frameworks */,
				7E0AFF9D207BB460004DFD4C /* ShellScript */,
				DC3DCA19692CF1A74FC561ED /* [CP] Embed Pods Frameworks */,
			);
			buildRules = (
			);
			dependencies = (
			);
			name = ChatExample;
			productName = ChatExample;
			productReference = 882B5E331CF7D4B900B6E160 /* ChatExample.app */;
			productType = "com.apple.product-type.application";
		};
		882B5E481CF7D4B900B6E160 /* ChatExampleTests */ = {
			isa = PBXNativeTarget;
			buildConfigurationList = 882B5E601CF7D4B900B6E160 /* Build configuration list for PBXNativeTarget "ChatExampleTests" */;
			buildPhases = (
				9652D78EC571EF07E339DB3D /* [CP] Check Pods Manifest.lock */,
				882B5E451CF7D4B900B6E160 /* Sources */,
				882B5E461CF7D4B900B6E160 /* Frameworks */,
				882B5E471CF7D4B900B6E160 /* Resources */,
			);
			buildRules = (
			);
			dependencies = (
				882B5E4B1CF7D4B900B6E160 /* PBXTargetDependency */,
			);
			name = ChatExampleTests;
			productName = ChatExampleTests;
			productReference = 882B5E491CF7D4B900B6E160 /* ChatExampleTests.xctest */;
			productType = "com.apple.product-type.bundle.unit-test";
		};
		882B5E531CF7D4B900B6E160 /* ChatExampleUITests */ = {
			isa = PBXNativeTarget;
			buildConfigurationList = 882B5E631CF7D4B900B6E160 /* Build configuration list for PBXNativeTarget "ChatExampleUITests" */;
			buildPhases = (
				A41A5803A6544DC04D2BDB94 /* [CP] Check Pods Manifest.lock */,
				882B5E501CF7D4B900B6E160 /* Sources */,
				882B5E511CF7D4B900B6E160 /* Frameworks */,
				882B5E521CF7D4B900B6E160 /* Resources */,
			);
			buildRules = (
			);
			dependencies = (
				882B5E561CF7D4B900B6E160 /* PBXTargetDependency */,
			);
			name = ChatExampleUITests;
			productName = ChatExampleUITests;
			productReference = 882B5E541CF7D4B900B6E160 /* ChatExampleUITests.xctest */;
			productType = "com.apple.product-type.bundle.ui-testing";
		};
/* End PBXNativeTarget section */

/* Begin PBXProject section */
		882B5E2B1CF7D4B900B6E160 /* Project object */ = {
			isa = PBXProject;
			attributes = {
				LastSwiftUpdateCheck = 0730;
				LastUpgradeCheck = 1020;
				ORGANIZATIONNAME = MessageKit;
				TargetAttributes = {
					882B5E321CF7D4B900B6E160 = {
						CreatedOnToolsVersion = 7.3.1;
						LastSwiftMigration = 0800;
					};
					882B5E481CF7D4B900B6E160 = {
						CreatedOnToolsVersion = 7.3.1;
						LastSwiftMigration = 0800;
						TestTargetID = 882B5E321CF7D4B900B6E160;
					};
					882B5E531CF7D4B900B6E160 = {
						CreatedOnToolsVersion = 7.3.1;
						TestTargetID = 882B5E321CF7D4B900B6E160;
					};
				};
			};
			buildConfigurationList = 882B5E2E1CF7D4B900B6E160 /* Build configuration list for PBXProject "ChatExample" */;
			compatibilityVersion = "Xcode 3.2";
			developmentRegion = en;
			hasScannedForEncodings = 0;
			knownRegions = (
				en,
				Base,
			);
			mainGroup = 882B5E2A1CF7D4B900B6E160;
			productRefGroup = 882B5E341CF7D4B900B6E160 /* Products */;
			projectDirPath = "";
			projectRoot = "";
			targets = (
				882B5E321CF7D4B900B6E160 /* ChatExample */,
				882B5E481CF7D4B900B6E160 /* ChatExampleTests */,
				882B5E531CF7D4B900B6E160 /* ChatExampleUITests */,
			);
		};
/* End PBXProject section */

/* Begin PBXResourcesBuildPhase section */
		882B5E311CF7D4B900B6E160 /* Resources */ = {
			isa = PBXResourcesBuildPhase;
			buildActionMask = 2147483647;
			files = (
				5074EF4F2163555900D82952 /* sound1.m4a in Resources */,
				882B5E821CF7D53600B6E160 /* Assets.xcassets in Resources */,
				5074EF4E2163555900D82952 /* sound2.m4a in Resources */,
				882B5E831CF7D53600B6E160 /* LaunchScreen.storyboard in Resources */,
			);
			runOnlyForDeploymentPostprocessing = 0;
		};
		882B5E471CF7D4B900B6E160 /* Resources */ = {
			isa = PBXResourcesBuildPhase;
			buildActionMask = 2147483647;
			files = (
			);
			runOnlyForDeploymentPostprocessing = 0;
		};
		882B5E521CF7D4B900B6E160 /* Resources */ = {
			isa = PBXResourcesBuildPhase;
			buildActionMask = 2147483647;
			files = (
			);
			runOnlyForDeploymentPostprocessing = 0;
		};
/* End PBXResourcesBuildPhase section */

/* Begin PBXShellScriptBuildPhase section */
		7E0AFF9D207BB460004DFD4C /* ShellScript */ = {
			isa = PBXShellScriptBuildPhase;
			buildActionMask = 2147483647;
			files = (
			);
			inputPaths = (
			);
			outputPaths = (
			);
			runOnlyForDeploymentPostprocessing = 0;
			shellPath = /bin/sh;
			shellScript = "\"${PODS_ROOT}/SwiftLint/swiftlint\"\n";
		};
		9652D78EC571EF07E339DB3D /* [CP] Check Pods Manifest.lock */ = {
			isa = PBXShellScriptBuildPhase;
			buildActionMask = 2147483647;
			files = (
			);
			inputFileListPaths = (
			);
			inputPaths = (
				"${PODS_PODFILE_DIR_PATH}/Podfile.lock",
				"${PODS_ROOT}/Manifest.lock",
			);
			name = "[CP] Check Pods Manifest.lock";
			outputFileListPaths = (
			);
			outputPaths = (
				"$(DERIVED_FILE_DIR)/Pods-ChatExampleTests-checkManifestLockResult.txt",
			);
			runOnlyForDeploymentPostprocessing = 0;
			shellPath = /bin/sh;
			shellScript = "diff \"${PODS_PODFILE_DIR_PATH}/Podfile.lock\" \"${PODS_ROOT}/Manifest.lock\" > /dev/null\nif [ $? != 0 ] ; then\n    # print error to STDERR\n    echo \"error: The sandbox is not in sync with the Podfile.lock. Run 'pod install' or update your CocoaPods installation.\" >&2\n    exit 1\nfi\n# This output is used by Xcode 'outputs' to avoid re-running this script phase.\necho \"SUCCESS\" > \"${SCRIPT_OUTPUT_FILE_0}\"\n";
			showEnvVarsInLog = 0;
		};
		A41A5803A6544DC04D2BDB94 /* [CP] Check Pods Manifest.lock */ = {
			isa = PBXShellScriptBuildPhase;
			buildActionMask = 2147483647;
			files = (
			);
			inputFileListPaths = (
			);
			inputPaths = (
				"${PODS_PODFILE_DIR_PATH}/Podfile.lock",
				"${PODS_ROOT}/Manifest.lock",
			);
			name = "[CP] Check Pods Manifest.lock";
			outputFileListPaths = (
			);
			outputPaths = (
				"$(DERIVED_FILE_DIR)/Pods-ChatExampleUITests-checkManifestLockResult.txt",
			);
			runOnlyForDeploymentPostprocessing = 0;
			shellPath = /bin/sh;
			shellScript = "diff \"${PODS_PODFILE_DIR_PATH}/Podfile.lock\" \"${PODS_ROOT}/Manifest.lock\" > /dev/null\nif [ $? != 0 ] ; then\n    # print error to STDERR\n    echo \"error: The sandbox is not in sync with the Podfile.lock. Run 'pod install' or update your CocoaPods installation.\" >&2\n    exit 1\nfi\n# This output is used by Xcode 'outputs' to avoid re-running this script phase.\necho \"SUCCESS\" > \"${SCRIPT_OUTPUT_FILE_0}\"\n";
			showEnvVarsInLog = 0;
		};
		DC3DCA19692CF1A74FC561ED /* [CP] Embed Pods Frameworks */ = {
			isa = PBXShellScriptBuildPhase;
			buildActionMask = 2147483647;
			files = (
			);
			inputPaths = (
				"${PODS_ROOT}/Target Support Files/Pods-ChatExample/Pods-ChatExample-frameworks.sh",
				"${BUILT_PRODUCTS_DIR}/InputBarAccessoryView/InputBarAccessoryView.framework",
				"${BUILT_PRODUCTS_DIR}/MessageKit/MessageKit.framework",
				"${BUILT_PRODUCTS_DIR}/PINCache/PINCache.framework",
				"${BUILT_PRODUCTS_DIR}/PINOperation/PINOperation.framework",
				"${BUILT_PRODUCTS_DIR}/PINRemoteImage/PINRemoteImage.framework",
			);
			name = "[CP] Embed Pods Frameworks";
			outputPaths = (
				"${TARGET_BUILD_DIR}/${FRAMEWORKS_FOLDER_PATH}/InputBarAccessoryView.framework",
				"${TARGET_BUILD_DIR}/${FRAMEWORKS_FOLDER_PATH}/MessageKit.framework",
				"${TARGET_BUILD_DIR}/${FRAMEWORKS_FOLDER_PATH}/PINCache.framework",
				"${TARGET_BUILD_DIR}/${FRAMEWORKS_FOLDER_PATH}/PINOperation.framework",
				"${TARGET_BUILD_DIR}/${FRAMEWORKS_FOLDER_PATH}/PINRemoteImage.framework",
			);
			runOnlyForDeploymentPostprocessing = 0;
			shellPath = /bin/sh;
			shellScript = "\"${PODS_ROOT}/Target Support Files/Pods-ChatExample/Pods-ChatExample-frameworks.sh\"\n";
			showEnvVarsInLog = 0;
		};
		E7BB45552790947BDC7DB000 /* [CP] Check Pods Manifest.lock */ = {
			isa = PBXShellScriptBuildPhase;
			buildActionMask = 2147483647;
			files = (
			);
			inputFileListPaths = (
			);
			inputPaths = (
				"${PODS_PODFILE_DIR_PATH}/Podfile.lock",
				"${PODS_ROOT}/Manifest.lock",
			);
			name = "[CP] Check Pods Manifest.lock";
			outputFileListPaths = (
			);
			outputPaths = (
				"$(DERIVED_FILE_DIR)/Pods-ChatExample-checkManifestLockResult.txt",
			);
			runOnlyForDeploymentPostprocessing = 0;
			shellPath = /bin/sh;
			shellScript = "diff \"${PODS_PODFILE_DIR_PATH}/Podfile.lock\" \"${PODS_ROOT}/Manifest.lock\" > /dev/null\nif [ $? != 0 ] ; then\n    # print error to STDERR\n    echo \"error: The sandbox is not in sync with the Podfile.lock. Run 'pod install' or update your CocoaPods installation.\" >&2\n    exit 1\nfi\n# This output is used by Xcode 'outputs' to avoid re-running this script phase.\necho \"SUCCESS\" > \"${SCRIPT_OUTPUT_FILE_0}\"\n";
			showEnvVarsInLog = 0;
		};
/* End PBXShellScriptBuildPhase section */

/* Begin PBXSourcesBuildPhase section */
		882B5E2F1CF7D4B900B6E160 /* Sources */ = {
			isa = PBXSourcesBuildPhase;
			buildActionMask = 2147483647;
			files = (
				385C2922211FF32E0010B4BA /* CustomCell.swift in Sources */,
				385C2946211FF38F0010B4BA /* LaunchViewController.swift in Sources */,
				1C5433E224C3A33600A5383B /* SwiftUIExampleView.swift in Sources */,
				385C2939211FF37B0010B4BA /* Lorem.swift in Sources */,
				385C2928211FF33B0010B4BA /* MockMessage.swift in Sources */,
				63ECDABE24182A470016C349 /* MessageSubviewViewController.swift in Sources */,
				385C2923211FF32E0010B4BA /* TableViewCells.swift in Sources */,
				385C2942211FF38F0010B4BA /* AdvancedExampleViewController.swift in Sources */,
				50739F9621C5090A008CA369 /* BasicAudioController.swift in Sources */,
				385C2937211FF37B0010B4BA /* SampleData.swift in Sources */,
				385C2931211FF3630010B4BA /* UIColor+Extensions.swift in Sources */,
				385C2932211FF3630010B4BA /* UIViewController+Extensions.swift in Sources */,
				385C292B211FF3450010B4BA /* Settings+UserDefaults.swift in Sources */,
				385C2945211FF38F0010B4BA /* NavigationController.swift in Sources */,
				385C2948211FF38F0010B4BA /* ChatViewController.swift in Sources */,
				385C2944211FF38F0010B4BA /* MessageContainerController.swift in Sources */,
				383B9EB32172A1C4008AB91A /* MockUser.swift in Sources */,
				385C2943211FF38F0010B4BA /* SettingsViewController.swift in Sources */,
				385C2927211FF33B0010B4BA /* MockSocket.swift in Sources */,
				385C2947211FF38F0010B4BA /* BasicExampleViewController.swift in Sources */,
				1C5433DD24C389C300A5383B /* MessagesView.swift in Sources */,
				882B5E811CF7D53600B6E160 /* AppDelegate.swift in Sources */,
				385C292D211FF3520010B4BA /* CustomMessageFlowLayout.swift in Sources */,
				38CCCC592258419300DD5482 /* AutocompleteExampleViewController.swift in Sources */,
				63ECDAC2241889630016C349 /* MessageSubviewContainerViewController.swift in Sources */,
			);
			runOnlyForDeploymentPostprocessing = 0;
		};
		882B5E451CF7D4B900B6E160 /* Sources */ = {
			isa = PBXSourcesBuildPhase;
			buildActionMask = 2147483647;
			files = (
				882B5E951CF7D56E00B6E160 /* ChatExampleTests.swift in Sources */,
			);
			runOnlyForDeploymentPostprocessing = 0;
		};
		882B5E501CF7D4B900B6E160 /* Sources */ = {
			isa = PBXSourcesBuildPhase;
			buildActionMask = 2147483647;
			files = (
				882B5E901CF7D56000B6E160 /* ChatExampleUITests.swift in Sources */,
			);
			runOnlyForDeploymentPostprocessing = 0;
		};
/* End PBXSourcesBuildPhase section */

/* Begin PBXTargetDependency section */
		882B5E4B1CF7D4B900B6E160 /* PBXTargetDependency */ = {
			isa = PBXTargetDependency;
			target = 882B5E321CF7D4B900B6E160 /* ChatExample */;
			targetProxy = 882B5E4A1CF7D4B900B6E160 /* PBXContainerItemProxy */;
		};
		882B5E561CF7D4B900B6E160 /* PBXTargetDependency */ = {
			isa = PBXTargetDependency;
			target = 882B5E321CF7D4B900B6E160 /* ChatExample */;
			targetProxy = 882B5E551CF7D4B900B6E160 /* PBXContainerItemProxy */;
		};
/* End PBXTargetDependency section */

/* Begin PBXVariantGroup section */
		882B5E7A1CF7D53600B6E160 /* LaunchScreen.storyboard */ = {
			isa = PBXVariantGroup;
			children = (
				882B5E7B1CF7D53600B6E160 /* Base */,
			);
			name = LaunchScreen.storyboard;
			sourceTree = "<group>";
		};
/* End PBXVariantGroup section */

/* Begin XCBuildConfiguration section */
		882B5E5B1CF7D4B900B6E160 /* Debug */ = {
			isa = XCBuildConfiguration;
			buildSettings = {
				ALWAYS_SEARCH_USER_PATHS = NO;
				CLANG_ANALYZER_LOCALIZABILITY_NONLOCALIZED = YES;
				CLANG_ANALYZER_NONNULL = YES;
				CLANG_CXX_LANGUAGE_STANDARD = "gnu++0x";
				CLANG_CXX_LIBRARY = "libc++";
				CLANG_ENABLE_MODULES = YES;
				CLANG_ENABLE_OBJC_ARC = YES;
				CLANG_WARN_BLOCK_CAPTURE_AUTORELEASING = YES;
				CLANG_WARN_BOOL_CONVERSION = YES;
				CLANG_WARN_COMMA = YES;
				CLANG_WARN_CONSTANT_CONVERSION = YES;
				CLANG_WARN_DEPRECATED_OBJC_IMPLEMENTATIONS = YES;
				CLANG_WARN_DIRECT_OBJC_ISA_USAGE = YES_ERROR;
				CLANG_WARN_EMPTY_BODY = YES;
				CLANG_WARN_ENUM_CONVERSION = YES;
				CLANG_WARN_INFINITE_RECURSION = YES;
				CLANG_WARN_INT_CONVERSION = YES;
				CLANG_WARN_NON_LITERAL_NULL_CONVERSION = YES;
				CLANG_WARN_OBJC_IMPLICIT_RETAIN_SELF = YES;
				CLANG_WARN_OBJC_LITERAL_CONVERSION = YES;
				CLANG_WARN_OBJC_ROOT_CLASS = YES_ERROR;
				CLANG_WARN_RANGE_LOOP_ANALYSIS = YES;
				CLANG_WARN_STRICT_PROTOTYPES = YES;
				CLANG_WARN_SUSPICIOUS_MOVE = YES;
				CLANG_WARN_UNREACHABLE_CODE = YES;
				CLANG_WARN__DUPLICATE_METHOD_MATCH = YES;
				"CODE_SIGN_IDENTITY[sdk=iphoneos*]" = "iPhone Developer";
				COPY_PHASE_STRIP = NO;
				DEBUG_INFORMATION_FORMAT = dwarf;
				ENABLE_STRICT_OBJC_MSGSEND = YES;
				ENABLE_TESTABILITY = YES;
				GCC_C_LANGUAGE_STANDARD = gnu99;
				GCC_DYNAMIC_NO_PIC = NO;
				GCC_NO_COMMON_BLOCKS = YES;
				GCC_OPTIMIZATION_LEVEL = 0;
				GCC_PREPROCESSOR_DEFINITIONS = (
					"DEBUG=1",
					"$(inherited)",
				);
				GCC_WARN_64_TO_32_BIT_CONVERSION = YES;
				GCC_WARN_ABOUT_RETURN_TYPE = YES_ERROR;
				GCC_WARN_UNDECLARED_SELECTOR = YES;
				GCC_WARN_UNINITIALIZED_AUTOS = YES_AGGRESSIVE;
				GCC_WARN_UNUSED_FUNCTION = YES;
				GCC_WARN_UNUSED_VARIABLE = YES;
				IPHONEOS_DEPLOYMENT_TARGET = 11.0;
				MTL_ENABLE_DEBUG_INFO = YES;
				ONLY_ACTIVE_ARCH = YES;
				SDKROOT = iphoneos;
				SWIFT_OPTIMIZATION_LEVEL = "-Onone";
				SWIFT_VERSION = 5.0;
				TARGETED_DEVICE_FAMILY = "1,2";
			};
			name = Debug;
		};
		882B5E5C1CF7D4B900B6E160 /* Release */ = {
			isa = XCBuildConfiguration;
			buildSettings = {
				ALWAYS_SEARCH_USER_PATHS = NO;
				CLANG_ANALYZER_LOCALIZABILITY_NONLOCALIZED = YES;
				CLANG_ANALYZER_NONNULL = YES;
				CLANG_CXX_LANGUAGE_STANDARD = "gnu++0x";
				CLANG_CXX_LIBRARY = "libc++";
				CLANG_ENABLE_MODULES = YES;
				CLANG_ENABLE_OBJC_ARC = YES;
				CLANG_WARN_BLOCK_CAPTURE_AUTORELEASING = YES;
				CLANG_WARN_BOOL_CONVERSION = YES;
				CLANG_WARN_COMMA = YES;
				CLANG_WARN_CONSTANT_CONVERSION = YES;
				CLANG_WARN_DEPRECATED_OBJC_IMPLEMENTATIONS = YES;
				CLANG_WARN_DIRECT_OBJC_ISA_USAGE = YES_ERROR;
				CLANG_WARN_EMPTY_BODY = YES;
				CLANG_WARN_ENUM_CONVERSION = YES;
				CLANG_WARN_INFINITE_RECURSION = YES;
				CLANG_WARN_INT_CONVERSION = YES;
				CLANG_WARN_NON_LITERAL_NULL_CONVERSION = YES;
				CLANG_WARN_OBJC_IMPLICIT_RETAIN_SELF = YES;
				CLANG_WARN_OBJC_LITERAL_CONVERSION = YES;
				CLANG_WARN_OBJC_ROOT_CLASS = YES_ERROR;
				CLANG_WARN_RANGE_LOOP_ANALYSIS = YES;
				CLANG_WARN_STRICT_PROTOTYPES = YES;
				CLANG_WARN_SUSPICIOUS_MOVE = YES;
				CLANG_WARN_UNREACHABLE_CODE = YES;
				CLANG_WARN__DUPLICATE_METHOD_MATCH = YES;
				"CODE_SIGN_IDENTITY[sdk=iphoneos*]" = "iPhone Developer";
				COPY_PHASE_STRIP = NO;
				DEBUG_INFORMATION_FORMAT = "dwarf-with-dsym";
				ENABLE_NS_ASSERTIONS = NO;
				ENABLE_STRICT_OBJC_MSGSEND = YES;
				GCC_C_LANGUAGE_STANDARD = gnu99;
				GCC_NO_COMMON_BLOCKS = YES;
				GCC_WARN_64_TO_32_BIT_CONVERSION = YES;
				GCC_WARN_ABOUT_RETURN_TYPE = YES_ERROR;
				GCC_WARN_UNDECLARED_SELECTOR = YES;
				GCC_WARN_UNINITIALIZED_AUTOS = YES_AGGRESSIVE;
				GCC_WARN_UNUSED_FUNCTION = YES;
				GCC_WARN_UNUSED_VARIABLE = YES;
				IPHONEOS_DEPLOYMENT_TARGET = 11.0;
				MTL_ENABLE_DEBUG_INFO = NO;
				SDKROOT = iphoneos;
				SWIFT_VERSION = 5.0;
				TARGETED_DEVICE_FAMILY = "1,2";
				VALIDATE_PRODUCT = YES;
			};
			name = Release;
		};
		882B5E5E1CF7D4B900B6E160 /* Debug */ = {
			isa = XCBuildConfiguration;
			baseConfigurationReference = 19FCAA41E5FB273F95706474 /* Pods-ChatExample.debug.xcconfig */;
			buildSettings = {
				ASSETCATALOG_COMPILER_APPICON_NAME = AppIcon;
				DEVELOPMENT_TEAM = "";
				INFOPLIST_FILE = "$(SRCROOT)/Sources/Resources/Info.plist";
				LD_RUNPATH_SEARCH_PATHS = "$(inherited) @executable_path/Frameworks";
				PRODUCT_BUNDLE_IDENTIFIER = com.messagekit.ChatExample;
				PRODUCT_NAME = "$(TARGET_NAME)";
				SWIFT_VERSION = 5.0;
			};
			name = Debug;
		};
		882B5E5F1CF7D4B900B6E160 /* Release */ = {
			isa = XCBuildConfiguration;
			baseConfigurationReference = 15E7C4C168DF654D009EE593 /* Pods-ChatExample.release.xcconfig */;
			buildSettings = {
				ASSETCATALOG_COMPILER_APPICON_NAME = AppIcon;
				DEVELOPMENT_TEAM = "";
				INFOPLIST_FILE = "$(SRCROOT)/Sources/Resources/Info.plist";
				LD_RUNPATH_SEARCH_PATHS = "$(inherited) @executable_path/Frameworks";
				PRODUCT_BUNDLE_IDENTIFIER = com.messagekit.ChatExample;
				PRODUCT_NAME = "$(TARGET_NAME)";
				SWIFT_OPTIMIZATION_LEVEL = "-Owholemodule";
				SWIFT_VERSION = 5.0;
			};
			name = Release;
		};
		882B5E611CF7D4B900B6E160 /* Debug */ = {
			isa = XCBuildConfiguration;
			baseConfigurationReference = 14FD0CD310DC61B22EE2F774 /* Pods-ChatExampleTests.debug.xcconfig */;
			buildSettings = {
				BUNDLE_LOADER = "$(TEST_HOST)";
				INFOPLIST_FILE = Tests/Info.plist;
				LD_RUNPATH_SEARCH_PATHS = "$(inherited) @executable_path/Frameworks @loader_path/Frameworks";
				PRODUCT_BUNDLE_IDENTIFIER = com.hexedbits.ChatExampleTests;
				PRODUCT_NAME = "$(TARGET_NAME)";
				SWIFT_VERSION = 5.0;
				TEST_HOST = "$(BUILT_PRODUCTS_DIR)/ChatExample.app/ChatExample";
			};
			name = Debug;
		};
		882B5E621CF7D4B900B6E160 /* Release */ = {
			isa = XCBuildConfiguration;
			baseConfigurationReference = 75ED670DD62F2DA4182B816D /* Pods-ChatExampleTests.release.xcconfig */;
			buildSettings = {
				BUNDLE_LOADER = "$(TEST_HOST)";
				INFOPLIST_FILE = Tests/Info.plist;
				LD_RUNPATH_SEARCH_PATHS = "$(inherited) @executable_path/Frameworks @loader_path/Frameworks";
				PRODUCT_BUNDLE_IDENTIFIER = com.hexedbits.ChatExampleTests;
				PRODUCT_NAME = "$(TARGET_NAME)";
				SWIFT_OPTIMIZATION_LEVEL = "-Owholemodule";
				SWIFT_VERSION = 5.0;
				TEST_HOST = "$(BUILT_PRODUCTS_DIR)/ChatExample.app/ChatExample";
			};
			name = Release;
		};
		882B5E641CF7D4B900B6E160 /* Debug */ = {
			isa = XCBuildConfiguration;
			baseConfigurationReference = 59A26FF036CD2E01EB584DD4 /* Pods-ChatExampleUITests.debug.xcconfig */;
			buildSettings = {
				INFOPLIST_FILE = UITests/Info.plist;
				LD_RUNPATH_SEARCH_PATHS = "$(inherited) @executable_path/Frameworks @loader_path/Frameworks";
				PRODUCT_BUNDLE_IDENTIFIER = com.hexedbits.ChatExampleUITests;
				PRODUCT_NAME = "$(TARGET_NAME)";
				SWIFT_VERSION = 5.0;
				TEST_TARGET_NAME = ChatExample;
			};
			name = Debug;
		};
		882B5E651CF7D4B900B6E160 /* Release */ = {
			isa = XCBuildConfiguration;
			baseConfigurationReference = 6C3126C15C32473251B076B9 /* Pods-ChatExampleUITests.release.xcconfig */;
			buildSettings = {
				INFOPLIST_FILE = UITests/Info.plist;
				LD_RUNPATH_SEARCH_PATHS = "$(inherited) @executable_path/Frameworks @loader_path/Frameworks";
				PRODUCT_BUNDLE_IDENTIFIER = com.hexedbits.ChatExampleUITests;
				PRODUCT_NAME = "$(TARGET_NAME)";
				SWIFT_OPTIMIZATION_LEVEL = "-Owholemodule";
				SWIFT_VERSION = 5.0;
				TEST_TARGET_NAME = ChatExample;
			};
			name = Release;
		};
/* End XCBuildConfiguration section */

/* Begin XCConfigurationList section */
		882B5E2E1CF7D4B900B6E160 /* Build configuration list for PBXProject "ChatExample" */ = {
			isa = XCConfigurationList;
			buildConfigurations = (
				882B5E5B1CF7D4B900B6E160 /* Debug */,
				882B5E5C1CF7D4B900B6E160 /* Release */,
			);
			defaultConfigurationIsVisible = 0;
			defaultConfigurationName = Release;
		};
		882B5E5D1CF7D4B900B6E160 /* Build configuration list for PBXNativeTarget "ChatExample" */ = {
			isa = XCConfigurationList;
			buildConfigurations = (
				882B5E5E1CF7D4B900B6E160 /* Debug */,
				882B5E5F1CF7D4B900B6E160 /* Release */,
			);
			defaultConfigurationIsVisible = 0;
			defaultConfigurationName = Release;
		};
		882B5E601CF7D4B900B6E160 /* Build configuration list for PBXNativeTarget "ChatExampleTests" */ = {
			isa = XCConfigurationList;
			buildConfigurations = (
				882B5E611CF7D4B900B6E160 /* Debug */,
				882B5E621CF7D4B900B6E160 /* Release */,
			);
			defaultConfigurationIsVisible = 0;
			defaultConfigurationName = Release;
		};
		882B5E631CF7D4B900B6E160 /* Build configuration list for PBXNativeTarget "ChatExampleUITests" */ = {
			isa = XCConfigurationList;
			buildConfigurations = (
				882B5E641CF7D4B900B6E160 /* Debug */,
				882B5E651CF7D4B900B6E160 /* Release */,
			);
			defaultConfigurationIsVisible = 0;
			defaultConfigurationName = Release;
		};
/* End XCConfigurationList section */
	};
	rootObject = 882B5E2B1CF7D4B900B6E160 /* Project object */;
}<|MERGE_RESOLUTION|>--- conflicted
+++ resolved
@@ -7,13 +7,9 @@
 	objects = {
 
 /* Begin PBXBuildFile section */
-<<<<<<< HEAD
-		1F16CA6DDBA8B2AED7933182 /* Pods_ChatExample.framework in Frameworks */ = {isa = PBXBuildFile; fileRef = C5667D3D8E25D4659A3133C2 /* Pods_ChatExample.framework */; };
-=======
 		1C5433DD24C389C300A5383B /* MessagesView.swift in Sources */ = {isa = PBXBuildFile; fileRef = 1C5433DC24C389C300A5383B /* MessagesView.swift */; };
 		1C5433DF24C38DBF00A5383B /* SwiftUI.framework in Frameworks */ = {isa = PBXBuildFile; fileRef = 1C5433DE24C38DBF00A5383B /* SwiftUI.framework */; settings = {ATTRIBUTES = (Weak, ); }; };
 		1C5433E224C3A33600A5383B /* SwiftUIExampleView.swift in Sources */ = {isa = PBXBuildFile; fileRef = 1C5433E124C3A33600A5383B /* SwiftUIExampleView.swift */; };
->>>>>>> 39e4ad57
 		383B9EB32172A1C4008AB91A /* MockUser.swift in Sources */ = {isa = PBXBuildFile; fileRef = 383B9EB22172A1C4008AB91A /* MockUser.swift */; };
 		385C2922211FF32E0010B4BA /* CustomCell.swift in Sources */ = {isa = PBXBuildFile; fileRef = 385C2920211FF32E0010B4BA /* CustomCell.swift */; };
 		385C2923211FF32E0010B4BA /* TableViewCells.swift in Sources */ = {isa = PBXBuildFile; fileRef = 385C2921211FF32E0010B4BA /* TableViewCells.swift */; };
@@ -78,18 +74,11 @@
 /* End PBXCopyFilesBuildPhase section */
 
 /* Begin PBXFileReference section */
-<<<<<<< HEAD
-		10FACBA391F222F83B0D0F14 /* Pods_ChatExampleUITests.framework */ = {isa = PBXFileReference; explicitFileType = wrapper.framework; includeInIndex = 0; path = Pods_ChatExampleUITests.framework; sourceTree = BUILT_PRODUCTS_DIR; };
-		14FD0CD310DC61B22EE2F774 /* Pods-ChatExampleTests.debug.xcconfig */ = {isa = PBXFileReference; includeInIndex = 1; lastKnownFileType = text.xcconfig; name = "Pods-ChatExampleTests.debug.xcconfig"; path = "Target Support Files/Pods-ChatExampleTests/Pods-ChatExampleTests.debug.xcconfig"; sourceTree = "<group>"; };
-		15E7C4C168DF654D009EE593 /* Pods-ChatExample.release.xcconfig */ = {isa = PBXFileReference; includeInIndex = 1; lastKnownFileType = text.xcconfig; name = "Pods-ChatExample.release.xcconfig"; path = "Target Support Files/Pods-ChatExample/Pods-ChatExample.release.xcconfig"; sourceTree = "<group>"; };
-		19FCAA41E5FB273F95706474 /* Pods-ChatExample.debug.xcconfig */ = {isa = PBXFileReference; includeInIndex = 1; lastKnownFileType = text.xcconfig; name = "Pods-ChatExample.debug.xcconfig"; path = "Target Support Files/Pods-ChatExample/Pods-ChatExample.debug.xcconfig"; sourceTree = "<group>"; };
-=======
 		0364943D08CDBE656E6F6DF8 /* Pods-ChatExampleTests.debug.xcconfig */ = {isa = PBXFileReference; includeInIndex = 1; lastKnownFileType = text.xcconfig; name = "Pods-ChatExampleTests.debug.xcconfig"; path = "Pods/Target Support Files/Pods-ChatExampleTests/Pods-ChatExampleTests.debug.xcconfig"; sourceTree = "<group>"; };
 		1C5433DC24C389C300A5383B /* MessagesView.swift */ = {isa = PBXFileReference; lastKnownFileType = sourcecode.swift; path = MessagesView.swift; sourceTree = "<group>"; };
 		1C5433DE24C38DBF00A5383B /* SwiftUI.framework */ = {isa = PBXFileReference; lastKnownFileType = wrapper.framework; name = SwiftUI.framework; path = System/Library/Frameworks/SwiftUI.framework; sourceTree = SDKROOT; };
 		1C5433E124C3A33600A5383B /* SwiftUIExampleView.swift */ = {isa = PBXFileReference; lastKnownFileType = sourcecode.swift; path = SwiftUIExampleView.swift; sourceTree = "<group>"; };
 		2AC6E3F5C11E39F57598DBE6 /* Pods_ChatExampleUITests.framework */ = {isa = PBXFileReference; explicitFileType = wrapper.framework; includeInIndex = 0; path = Pods_ChatExampleUITests.framework; sourceTree = BUILT_PRODUCTS_DIR; };
->>>>>>> 39e4ad57
 		383B9EB22172A1C4008AB91A /* MockUser.swift */ = {isa = PBXFileReference; lastKnownFileType = sourcecode.swift; path = MockUser.swift; sourceTree = "<group>"; };
 		385C2920211FF32E0010B4BA /* CustomCell.swift */ = {isa = PBXFileReference; fileEncoding = 4; lastKnownFileType = sourcecode.swift; path = CustomCell.swift; sourceTree = "<group>"; };
 		385C2921211FF32E0010B4BA /* TableViewCells.swift */ = {isa = PBXFileReference; fileEncoding = 4; lastKnownFileType = sourcecode.swift; path = TableViewCells.swift; sourceTree = "<group>"; };
@@ -137,12 +126,8 @@
 			isa = PBXFrameworksBuildPhase;
 			buildActionMask = 2147483647;
 			files = (
-<<<<<<< HEAD
-				1F16CA6DDBA8B2AED7933182 /* Pods_ChatExample.framework in Frameworks */,
-=======
 				1C5433DF24C38DBF00A5383B /* SwiftUI.framework in Frameworks */,
 				C7CA53A1B85256A5097E7DC7 /* Pods_ChatExample.framework in Frameworks */,
->>>>>>> 39e4ad57
 			);
 			runOnlyForDeploymentPostprocessing = 0;
 		};
@@ -165,16 +150,6 @@
 /* End PBXFrameworksBuildPhase section */
 
 /* Begin PBXGroup section */
-<<<<<<< HEAD
-		13FCBEED2424D36900CB489F /* Resources */ = {
-			isa = PBXGroup;
-			children = (
-				882B5E7F1CF7D53600B6E160 /* Info.plist */,
-				882B5E791CF7D53600B6E160 /* Assets.xcassets */,
-				882B5E7A1CF7D53600B6E160 /* LaunchScreen.storyboard */,
-			);
-			path = Resources;
-=======
 		1C5433E024C3A32400A5383B /* SwiftUI */ = {
 			isa = PBXGroup;
 			children = (
@@ -182,7 +157,6 @@
 				1C5433E124C3A33600A5383B /* SwiftUIExampleView.swift */,
 			);
 			path = SwiftUI;
->>>>>>> 39e4ad57
 			sourceTree = "<group>";
 		};
 		385C2924211FF3310010B4BA /* Views */ = {
@@ -339,16 +313,10 @@
 		955AE3B8EFF8FDB8F572D3F7 /* Frameworks */ = {
 			isa = PBXGroup;
 			children = (
-<<<<<<< HEAD
-				C5667D3D8E25D4659A3133C2 /* Pods_ChatExample.framework */,
-				4E9F9C2F0EDEAB72320FDD25 /* Pods_ChatExampleTests.framework */,
-				10FACBA391F222F83B0D0F14 /* Pods_ChatExampleUITests.framework */,
-=======
 				1C5433DE24C38DBF00A5383B /* SwiftUI.framework */,
 				3B316705C4717C3B4C916D62 /* Pods_ChatExample.framework */,
 				56F0AC85B38034EC92CCBC7D /* Pods_ChatExampleTests.framework */,
 				2AC6E3F5C11E39F57598DBE6 /* Pods_ChatExampleUITests.framework */,
->>>>>>> 39e4ad57
 			);
 			name = Frameworks;
 			sourceTree = "<group>";
