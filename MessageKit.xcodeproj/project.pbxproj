--- conflicted
+++ resolved
@@ -40,13 +40,11 @@
 		38A2230F221FB8A300D14DAF /* MessageInputBar.swift in Sources */ = {isa = PBXBuildFile; fileRef = 38A2230E221FB8A300D14DAF /* MessageInputBar.swift */; };
 		38A223112223493500D14DAF /* InputBarAccessoryView.framework in Frameworks */ = {isa = PBXBuildFile; fileRef = 38A223102223493400D14DAF /* InputBarAccessoryView.framework */; };
 		38F8062F2173CD8F00CDB9DB /* MockUser.swift in Sources */ = {isa = PBXBuildFile; fileRef = 38F8062D2173CD4300CDB9DB /* MockUser.swift */; };
-<<<<<<< HEAD
 		38F8063221740D9E00CDB9DB /* TypingIndicator.swift in Sources */ = {isa = PBXBuildFile; fileRef = 38F8063021740D9D00CDB9DB /* TypingIndicator.swift */; };
 		38F8063321740D9E00CDB9DB /* BubbleCircle.swift in Sources */ = {isa = PBXBuildFile; fileRef = 38F8063121740D9D00CDB9DB /* BubbleCircle.swift */; };
 		38F8063521740DAD00CDB9DB /* TypingBubble.swift in Sources */ = {isa = PBXBuildFile; fileRef = 38F8063421740DAD00CDB9DB /* TypingBubble.swift */; };
 		38F8063721740DD500CDB9DB /* TypingIndicatorCell.swift in Sources */ = {isa = PBXBuildFile; fileRef = 38F8063621740DD500CDB9DB /* TypingIndicatorCell.swift */; };
-=======
->>>>>>> a058885b
+		4C508649221C0BBA0043943C /* AccessoryPosition.swift in Sources */ = {isa = PBXBuildFile; fileRef = 4C508648221C0BBA0043943C /* AccessoryPosition.swift */; };
 		4C508649221C0BBA0043943C /* AccessoryPosition.swift in Sources */ = {isa = PBXBuildFile; fileRef = 4C508648221C0BBA0043943C /* AccessoryPosition.swift */; };
 		5073C1152175BE750040EAD5 /* AudioItem.swift in Sources */ = {isa = PBXBuildFile; fileRef = 5073C1142175BE750040EAD5 /* AudioItem.swift */; };
 		5073C1192175BE960040EAD5 /* AudioMessageCell.swift in Sources */ = {isa = PBXBuildFile; fileRef = 5073C1182175BE950040EAD5 /* AudioMessageCell.swift */; };
@@ -152,13 +150,12 @@
 		38A223102223493400D14DAF /* InputBarAccessoryView.framework */ = {isa = PBXFileReference; lastKnownFileType = wrapper.framework; name = InputBarAccessoryView.framework; path = Carthage/Build/iOS/InputBarAccessoryView.framework; sourceTree = "<group>"; };
 		38C2AE7B20D4878D00F8079E /* MessageInputBar.framework */ = {isa = PBXFileReference; lastKnownFileType = wrapper.framework; name = MessageInputBar.framework; path = Carthage/Build/iOS/MessageInputBar.framework; sourceTree = "<group>"; };
 		38F8062D2173CD4300CDB9DB /* MockUser.swift */ = {isa = PBXFileReference; lastKnownFileType = sourcecode.swift; path = MockUser.swift; sourceTree = "<group>"; };
-<<<<<<< HEAD
 		38F8063021740D9D00CDB9DB /* TypingIndicator.swift */ = {isa = PBXFileReference; fileEncoding = 4; lastKnownFileType = sourcecode.swift; path = TypingIndicator.swift; sourceTree = "<group>"; };
 		38F8063121740D9D00CDB9DB /* BubbleCircle.swift */ = {isa = PBXFileReference; fileEncoding = 4; lastKnownFileType = sourcecode.swift; path = BubbleCircle.swift; sourceTree = "<group>"; };
 		38F8063421740DAD00CDB9DB /* TypingBubble.swift */ = {isa = PBXFileReference; fileEncoding = 4; lastKnownFileType = sourcecode.swift; path = TypingBubble.swift; sourceTree = "<group>"; };
 		38F8063621740DD500CDB9DB /* TypingIndicatorCell.swift */ = {isa = PBXFileReference; fileEncoding = 4; lastKnownFileType = sourcecode.swift; path = TypingIndicatorCell.swift; sourceTree = "<group>"; };
-=======
->>>>>>> a058885b
+		4C508648221C0BBA0043943C /* AccessoryPosition.swift */ = {isa = PBXFileReference; fileEncoding = 4; lastKnownFileType = sourcecode.swift; path = AccessoryPosition.swift; sourceTree = "<group>"; };
+		38F8062D2173CD4300CDB9DB /* MockUser.swift */ = {isa = PBXFileReference; lastKnownFileType = sourcecode.swift; path = MockUser.swift; sourceTree = "<group>"; };
 		4C508648221C0BBA0043943C /* AccessoryPosition.swift */ = {isa = PBXFileReference; fileEncoding = 4; lastKnownFileType = sourcecode.swift; path = AccessoryPosition.swift; sourceTree = "<group>"; };
 		5073C1142175BE750040EAD5 /* AudioItem.swift */ = {isa = PBXFileReference; fileEncoding = 4; lastKnownFileType = sourcecode.swift; path = AudioItem.swift; sourceTree = "<group>"; };
 		5073C1182175BE950040EAD5 /* AudioMessageCell.swift */ = {isa = PBXFileReference; fileEncoding = 4; lastKnownFileType = sourcecode.swift; path = AudioMessageCell.swift; sourceTree = "<group>"; };
